// RUN: circt-opt -pass-pipeline='builtin.module(firrtl.circuit(firrtl-imconstprop))' --split-input-file  %s | FileCheck %s

firrtl.circuit "Test" {

  // CHECK-LABEL: @PassThrough
  // CHECK: (in %source: !firrtl.uint<1>, out %dest: !firrtl.uint<1>)
  firrtl.module private @PassThrough(in %source: !firrtl.uint<1>, out %dest: !firrtl.uint<1>) {
    // CHECK-NEXT: %c0_ui1 = firrtl.constant 0 : !firrtl.uint<1>

    %dontTouchWire = firrtl.wire sym @a1 : !firrtl.uint<1>
    // CHECK-NEXT: %dontTouchWire = firrtl.wire
    firrtl.strictconnect %dontTouchWire, %source : !firrtl.uint<1>
    // CHECK-NEXT: firrtl.strictconnect %dontTouchWire, %c0_ui1

    // CHECK-NEXT: firrtl.strictconnect %dest, %dontTouchWire
    firrtl.strictconnect %dest, %dontTouchWire : !firrtl.uint<1>
    // CHECK-NEXT: }
  }

  // CHECK-LABEL: @Test
  firrtl.module @Test(in %clock: !firrtl.clock, in %reset: !firrtl.uint<1>,
                      out %result1: !firrtl.uint<1>,
                      out %result2: !firrtl.clock,
                      out %result3: !firrtl.uint<1>,
                      out %result4: !firrtl.uint<1>,
                      out %result5: !firrtl.uint<2>,
                      out %result6: !firrtl.uint<2>,
                      out %result7: !firrtl.uint<4>,
                      out %result8: !firrtl.uint<4>,
                      out %result9: !firrtl.uint<2>) {
    %c0_ui1 = firrtl.constant 0 : !firrtl.uint<1>
    %c0_ui2 = firrtl.constant 0 : !firrtl.uint<2>
    %c0_ui4 = firrtl.constant 0 : !firrtl.uint<4>
    %c1_ui1 = firrtl.constant 1 : !firrtl.uint<1>

    // Trivial wire constant propagation.
    %someWire = firrtl.wire interesting_name : !firrtl.uint<1>
    firrtl.strictconnect %someWire, %c0_ui1 : !firrtl.uint<1>

    // CHECK: %someWire = firrtl.wire
    // CHECK: firrtl.strictconnect %someWire, %c0_ui1
    // CHECK: firrtl.strictconnect %result1, %c0_ui1
    firrtl.strictconnect %result1, %someWire : !firrtl.uint<1>

    // Trivial wire special constant propagation.
    %c0_clock = firrtl.specialconstant 0 : !firrtl.clock
    %clockWire = firrtl.wire interesting_name : !firrtl.clock
    firrtl.strictconnect %clockWire, %c0_clock : !firrtl.clock

    // CHECK: %clockWire = firrtl.wire
    // CHECK: firrtl.strictconnect %clockWire, %c0_clock
    // CHECK: firrtl.strictconnect %result2, %c0_clock
    firrtl.strictconnect %result2, %clockWire : !firrtl.clock

    // Not a constant.
    %nonconstWire = firrtl.wire : !firrtl.uint<1>
    firrtl.strictconnect %nonconstWire, %c0_ui1 : !firrtl.uint<1>
    firrtl.strictconnect %nonconstWire, %c1_ui1 : !firrtl.uint<1>

    // CHECK: firrtl.strictconnect %result3, %nonconstWire
    firrtl.strictconnect %result3, %nonconstWire : !firrtl.uint<1>

    // Constant propagation through instance.
    %source, %dest = firrtl.instance "" sym @dm21 @PassThrough(in source: !firrtl.uint<1>, out dest: !firrtl.uint<1>)

    // CHECK: firrtl.strictconnect %inst_source, %c0_ui1
    firrtl.strictconnect %source, %c0_ui1 : !firrtl.uint<1>

    // CHECK: firrtl.strictconnect %result4, %inst_dest
    firrtl.strictconnect %result4, %dest : !firrtl.uint<1>

    // Check connect extensions.
    %extWire = firrtl.wire : !firrtl.uint<2>
    firrtl.strictconnect %extWire, %c0_ui2 : !firrtl.uint<2>

    // Connects of invalid values should hurt.
    %invalid = firrtl.invalidvalue : !firrtl.uint<2>
    firrtl.strictconnect %extWire, %invalid : !firrtl.uint<2>
<<<<<<< HEAD

    // CHECK-NOT: firrtl.connect %result5, %c0_ui2
    firrtl.strictconnect %result5, %extWire: !firrtl.uint<2>

    // regreset
    %c0_ui2 = firrtl.constant 0 : !firrtl.uint<2>
    %regreset = firrtl.regreset %clock, %reset, %c0_ui2 : !firrtl.uint<1>, !firrtl.uint<2>, !firrtl.uint<2>

    firrtl.strictconnect %regreset, %c0_ui2 : !firrtl.uint<2>

    // CHECK: firrtl.strictconnect %result6, %c0_ui2
    firrtl.strictconnect %result6, %regreset: !firrtl.uint<2>

    // reg
    %c0_ui4 = firrtl.constant 0 : !firrtl.uint<4>
    %reg = firrtl.reg %clock  : !firrtl.uint<4>
    firrtl.strictconnect %reg, %c0_ui4 : !firrtl.uint<4>
    // CHECK: firrtl.strictconnect %result7, %c0_ui4
    firrtl.strictconnect %result7, %reg: !firrtl.uint<4>

    %c1_ui2 = firrtl.constant 1 : !firrtl.uint<2>
    %c2_ui2 = firrtl.constant 2 : !firrtl.uint<2>

    // Multiple operations that fold to constants shouldn't leave dead constants
    // around.
    %a = firrtl.and %c2_ui2, %c2_ui2 : (!firrtl.uint<2>, !firrtl.uint<2>) -> !firrtl.uint<2>
    %b = firrtl.or %a, %c1_ui2 : (!firrtl.uint<2>, !firrtl.uint<2>) -> !firrtl.uint<2>
    // CHECK-NOT: firrtl.constant
    %c = firrtl.xor %b, %c2_ui2 : (!firrtl.uint<2>, !firrtl.uint<2>) -> !firrtl.uint<2>

    // CHECK-NEXT: firrtl.connect %result9, %c1_ui2
    firrtl.connect %result9, %c: !firrtl.uint<4>, !firrtl.uint<2>
=======
>>>>>>> 56c7179b

    // CHECK-NOT: firrtl.strictconnect %result5, %c0_ui2
    firrtl.strictconnect %result5, %extWire: !firrtl.uint<2>

    // Constant propagation through instance.
    firrtl.instance ReadMem @ReadMem()
  }

  // Unused modules should NOT be completely dropped.
  // https://github.com/llvm/circt/issues/1236

  // CHECK-LABEL: @UnusedModule(in %source: !firrtl.uint<1>, out %dest: !firrtl.uint<1>)
  firrtl.module private @UnusedModule(in %source: !firrtl.uint<1>, out %dest: !firrtl.uint<1>) {
    // CHECK-NEXT: firrtl.strictconnect %dest, %source
    firrtl.strictconnect %dest, %source : !firrtl.uint<1>
    // CHECK-NEXT: }
  }


  // CHECK-LABEL: ReadMem
  firrtl.module private @ReadMem() {
    %c0_ui1 = firrtl.constant 0 : !firrtl.uint<4>
    %c1_ui1 = firrtl.constant 1 : !firrtl.uint<1>

    %0 = firrtl.mem Undefined {depth = 16 : i64, name = "ReadMemory", portNames = ["read0"], readLatency = 1 : i32, writeLatency = 1 : i32} : !firrtl.bundle<addr: uint<4>, en: uint<1>, clk: clock, data flip: sint<8>>

    %1 = firrtl.subfield %0[data] : !firrtl.bundle<addr: uint<4>, en: uint<1>, clk: clock, data flip: sint<8>>
    %2 = firrtl.subfield %0[addr] : !firrtl.bundle<addr: uint<4>, en: uint<1>, clk: clock, data flip: sint<8>>
    firrtl.strictconnect %2, %c0_ui1 : !firrtl.uint<4>
    %3 = firrtl.subfield %0[en] : !firrtl.bundle<addr: uint<4>, en: uint<1>, clk: clock, data flip: sint<8>>
    firrtl.strictconnect %3, %c1_ui1 : !firrtl.uint<1>
    %4 = firrtl.subfield %0[clk] : !firrtl.bundle<addr: uint<4>, en: uint<1>, clk: clock, data flip: sint<8>>
  }
}

// -----

<<<<<<< HEAD
=======
// CHECK-LABEL: firrtl.module @Issue1188
// https://github.com/llvm/circt/issues/1188
// Make sure that we handle recursion through muxes correctly.
firrtl.circuit "Issue1188"  {
  firrtl.module @Issue1188(in %clock: !firrtl.clock, in %reset: !firrtl.uint<1>, out %io_out: !firrtl.uint<6>, out %io_out3: !firrtl.uint<3>) {
    %c1_ui6 = firrtl.constant 1 : !firrtl.uint<6>
    %D0123456 = firrtl.reg %clock  : !firrtl.clock, !firrtl.uint<6>
    %0 = firrtl.bits %D0123456 4 to 0 : (!firrtl.uint<6>) -> !firrtl.uint<5>
    %1 = firrtl.bits %D0123456 5 to 5 : (!firrtl.uint<6>) -> !firrtl.uint<1>
    %2 = firrtl.cat %0, %1 : (!firrtl.uint<5>, !firrtl.uint<1>) -> !firrtl.uint<6>
    %3 = firrtl.bits %D0123456 4 to 4 : (!firrtl.uint<6>) -> !firrtl.uint<1>
    %4 = firrtl.xor %2, %3 : (!firrtl.uint<6>, !firrtl.uint<1>) -> !firrtl.uint<6>
    %5 = firrtl.bits %D0123456 1 to 1 : (!firrtl.uint<6>) -> !firrtl.uint<1>
    %6 = firrtl.bits %D0123456 3 to 3 : (!firrtl.uint<6>) -> !firrtl.uint<1>
    %7 = firrtl.cat %5, %6 : (!firrtl.uint<1>, !firrtl.uint<1>) -> !firrtl.uint<2>
    %8 = firrtl.cat %7, %1 : (!firrtl.uint<2>, !firrtl.uint<1>) -> !firrtl.uint<3>
    firrtl.strictconnect %io_out, %D0123456 : !firrtl.uint<6>
    firrtl.strictconnect %io_out3, %8 : !firrtl.uint<3>
    // CHECK: firrtl.mux(%reset, %c1_ui6, %4)
    %9 = firrtl.mux(%reset, %c1_ui6, %4) : (!firrtl.uint<1>, !firrtl.uint<6>, !firrtl.uint<6>) -> !firrtl.uint<6>
    firrtl.strictconnect %D0123456, %9 : !firrtl.uint<6>
  }
}

// -----

>>>>>>> 56c7179b
// DontTouch annotation should block constant propagation.
firrtl.circuit "testDontTouch"  {
  // CHECK-LABEL: firrtl.module private @blockProp
  firrtl.module private @blockProp1(in %clock: !firrtl.clock,
    in %a: !firrtl.uint<1> sym @dntSym, out %b: !firrtl.uint<1>){
    //CHECK: %c = firrtl.reg
<<<<<<< HEAD
    %c = firrtl.reg %clock : !firrtl.uint<1>
=======
    %c = firrtl.reg %clock : !firrtl.clock, !firrtl.uint<1>
>>>>>>> 56c7179b
    firrtl.strictconnect %c, %a : !firrtl.uint<1>
    firrtl.strictconnect %b, %c : !firrtl.uint<1>
  }
  // CHECK-LABEL: firrtl.module private @allowProp
  firrtl.module private @allowProp(in %clock: !firrtl.clock, in %a: !firrtl.uint<1>, out %b: !firrtl.uint<1>) {
    // CHECK: [[CONST:%.+]] = firrtl.constant 1 : !firrtl.uint<1>
<<<<<<< HEAD
    %c = firrtl.reg %clock  : !firrtl.uint<1>
=======
    %c = firrtl.wire  : !firrtl.uint<1>
>>>>>>> 56c7179b
    firrtl.strictconnect %c, %a : !firrtl.uint<1>
    // CHECK: firrtl.strictconnect %b, [[CONST]]
    firrtl.strictconnect %b, %c : !firrtl.uint<1>
  }
  // CHECK-LABEL: firrtl.module private @blockProp3
  firrtl.module private @blockProp3(in %clock: !firrtl.clock, in %a: !firrtl.uint<1> , out %b: !firrtl.uint<1>) {
    //CHECK: %c = firrtl.reg
<<<<<<< HEAD
    %c = firrtl.reg sym @s2 %clock : !firrtl.uint<1>
=======
    %c = firrtl.reg sym @s2 %clock : !firrtl.clock, !firrtl.uint<1>
>>>>>>> 56c7179b
    firrtl.strictconnect %c, %a : !firrtl.uint<1>
    firrtl.strictconnect %b, %c : !firrtl.uint<1>
  }
  // CHECK-LABEL: firrtl.module @testDontTouch
  firrtl.module @testDontTouch(in %clock: !firrtl.clock, out %a: !firrtl.uint<1>, out %a1: !firrtl.uint<1>, out %a2: !firrtl.uint<1>) {
    %c1_ui1 = firrtl.constant 1 : !firrtl.uint<1>
    %blockProp1_clock, %blockProp1_a, %blockProp1_b = firrtl.instance blockProp1 sym @a1 @blockProp1(in clock: !firrtl.clock, in a: !firrtl.uint<1>, out b: !firrtl.uint<1>)
    %allowProp_clock, %allowProp_a, %allowProp_b = firrtl.instance allowProp sym @a2 @allowProp(in clock: !firrtl.clock, in a: !firrtl.uint<1>, out b: !firrtl.uint<1>)
    %blockProp3_clock, %blockProp3_a, %blockProp3_b = firrtl.instance blockProp3  sym @a3 @blockProp3(in clock: !firrtl.clock, in a: !firrtl.uint<1>, out b: !firrtl.uint<1>)
    firrtl.strictconnect %blockProp1_clock, %clock : !firrtl.clock
    firrtl.strictconnect %allowProp_clock, %clock : !firrtl.clock
    firrtl.strictconnect %blockProp3_clock, %clock : !firrtl.clock
    firrtl.strictconnect %blockProp1_a, %c1_ui1 : !firrtl.uint<1>
    firrtl.strictconnect %allowProp_a, %c1_ui1 : !firrtl.uint<1>
    firrtl.strictconnect %blockProp3_a, %c1_ui1 : !firrtl.uint<1>
    // CHECK: firrtl.strictconnect %a, %blockProp1_b
    firrtl.strictconnect %a, %blockProp1_b : !firrtl.uint<1>
    // CHECK: firrtl.strictconnect %a1, %c
    firrtl.strictconnect %a1, %allowProp_b : !firrtl.uint<1>
    // CHECK: firrtl.strictconnect %a2, %blockProp3_b
    firrtl.strictconnect %a2, %blockProp3_b : !firrtl.uint<1>
  }
  // CHECK-LABEL: firrtl.module @CheckNode
  firrtl.module @CheckNode(out %x: !firrtl.uint<1>, out %y: !firrtl.uint<1>, out %z: !firrtl.uint<1>) {
    %c1_ui1 = firrtl.constant 1 : !firrtl.uint<1>
    // CHECK-NOT: %d1 = firrtl.node
    %d1 = firrtl.node droppable_name %c1_ui1 : !firrtl.uint<1>
    // CHECK: %d2 = firrtl.node
    %d2 = firrtl.node interesting_name %c1_ui1 : !firrtl.uint<1>
    // CHECK: %d3 = firrtl.node
    %d3 = firrtl.node   sym @s2 %c1_ui1: !firrtl.uint<1>
    // CHECK: firrtl.strictconnect %x, %c1_ui1
    firrtl.strictconnect %x, %d1 : !firrtl.uint<1>
    // CHECK: firrtl.strictconnect %y, %c1_ui1
    firrtl.strictconnect %y, %d2 : !firrtl.uint<1>
    // CHECK: firrtl.strictconnect %z, %d3
    firrtl.strictconnect %z, %d3 : !firrtl.uint<1>
  }

}

// -----

firrtl.circuit "OutPortTop" {
    firrtl.module private @OutPortChild1(out %out: !firrtl.uint<1> sym @dntSym1) {
      %c0_ui1 = firrtl.constant 0 : !firrtl.uint<1>
      firrtl.strictconnect %out, %c0_ui1 : !firrtl.uint<1>
    }
    firrtl.module private @OutPortChild2(out %out: !firrtl.uint<1>) {
      %c0_ui1 = firrtl.constant 0 : !firrtl.uint<1>
      firrtl.strictconnect %out, %c0_ui1 : !firrtl.uint<1>
    }
  // CHECK-LABEL: firrtl.module @OutPortTop
    firrtl.module @OutPortTop(in %x: !firrtl.uint<1>, out %zc: !firrtl.uint<1>, out %zn: !firrtl.uint<1>) {
      // CHECK: %c0_ui1 = firrtl.constant 0
      %c_out = firrtl.instance c  sym @a2 @OutPortChild1(out out: !firrtl.uint<1>)
      %c_out_0 = firrtl.instance c  sym @a1 @OutPortChild2(out out: !firrtl.uint<1>)
      // CHECK: %0 = firrtl.and %x, %c_out
      %0 = firrtl.and %x, %c_out : (!firrtl.uint<1>, !firrtl.uint<1>) -> !firrtl.uint<1>
      %1 = firrtl.and %x, %c_out_0 : (!firrtl.uint<1>, !firrtl.uint<1>) -> !firrtl.uint<1>
      // CHECK: firrtl.strictconnect %zn, %0
      firrtl.strictconnect %zn, %0 : !firrtl.uint<1>
      // CHECK: firrtl.strictconnect %zc, %c0_ui1
      firrtl.strictconnect %zc, %1 : !firrtl.uint<1>
    }
}


// -----

firrtl.circuit "InputPortTop"   {
  // CHECK-LABEL: firrtl.module private @InputPortChild2
  firrtl.module private @InputPortChild2(in %in0: !firrtl.uint<1>, in %in1: !firrtl.uint<1>, out %out: !firrtl.uint<1>) {
    // CHECK: = firrtl.constant 1
    %0 = firrtl.and %in0, %in1 : (!firrtl.uint<1>, !firrtl.uint<1>) -> !firrtl.uint<1>
    firrtl.strictconnect %out, %0 : !firrtl.uint<1>
  }
  // CHECK-LABEL: firrtl.module private @InputPortChild
  firrtl.module private @InputPortChild(in %in0: !firrtl.uint<1>,
    in %in1 : !firrtl.uint<1> sym @dntSym1, out %out: !firrtl.uint<1>) {
    // CHECK: %0 = firrtl.and %in0, %in1
    %0 = firrtl.and %in0, %in1 : (!firrtl.uint<1>, !firrtl.uint<1>) -> !firrtl.uint<1>
    firrtl.strictconnect %out, %0 : !firrtl.uint<1>
  }
  firrtl.module @InputPortTop(in %x: !firrtl.uint<1>, out %z: !firrtl.uint<1>, out %z2: !firrtl.uint<1>) {
    %c1_ui1 = firrtl.constant 1 : !firrtl.uint<1>
    %c_in0, %c_in1, %c_out = firrtl.instance c @InputPortChild(in in0: !firrtl.uint<1>, in in1: !firrtl.uint<1>, out out: !firrtl.uint<1>)
    %c2_in0, %c2_in1, %c2_out = firrtl.instance c2 @InputPortChild2(in in0: !firrtl.uint<1>, in in1: !firrtl.uint<1>, out out: !firrtl.uint<1>)
    firrtl.strictconnect %z, %c_out : !firrtl.uint<1>
    firrtl.strictconnect %c_in0, %x : !firrtl.uint<1>
    firrtl.strictconnect %c_in1, %c1_ui1 : !firrtl.uint<1>
    firrtl.strictconnect %z2, %c2_out : !firrtl.uint<1>
    firrtl.strictconnect %c2_in0, %x : !firrtl.uint<1>
    firrtl.strictconnect %c2_in1, %c1_ui1 : !firrtl.uint<1>
  }
}

// -----

firrtl.circuit "InstanceOut"   {
  firrtl.extmodule private @Ext(in a: !firrtl.uint<1>)

  // CHECK-LABEL: firrtl.module @InstanceOut
  firrtl.module @InstanceOut(in %a: !firrtl.uint<1>, out %b: !firrtl.uint<1>) {
    %ext_a = firrtl.instance ext @Ext(in a: !firrtl.uint<1>)
    firrtl.strictconnect %ext_a, %a : !firrtl.uint<1>
    %w = firrtl.wire  : !firrtl.uint<1>
    // CHECK: firrtl.strictconnect %w, %ext_a : !firrtl.uint<1>
    firrtl.strictconnect %w, %ext_a : !firrtl.uint<1>
    // CHECK: firrtl.strictconnect %b, %w : !firrtl.uint<1>
    firrtl.strictconnect %b, %w : !firrtl.uint<1>
  }
}

// -----

firrtl.circuit "InstanceOut2"   {
  firrtl.module private @Ext(in %a: !firrtl.uint<1>) {
  }

  // CHECK-LABEL: firrtl.module @InstanceOut2
  firrtl.module @InstanceOut2(in %a: !firrtl.uint<1>, out %b: !firrtl.uint<1>) {
    %ext_a = firrtl.instance ext @Ext(in a: !firrtl.uint<1>)
    firrtl.strictconnect %ext_a, %a : !firrtl.uint<1>
    %w = firrtl.wire  : !firrtl.uint<1>
    // CHECK: firrtl.strictconnect %w, %ext_a : !firrtl.uint<1>
    firrtl.strictconnect %w, %ext_a : !firrtl.uint<1>
    // CHECK: firrtl.strictconnect %b, %w : !firrtl.uint<1>
    firrtl.strictconnect %b, %w : !firrtl.uint<1>
  }
}

// -----

firrtl.circuit "invalidReg1"   {
  // CHECK-LABEL: @invalidReg1
  firrtl.module @invalidReg1(in %clock: !firrtl.clock, out %a: !firrtl.uint<1>) {
<<<<<<< HEAD
    %foobar = firrtl.reg %clock  : !firrtl.uint<1>
    //CHECK: %0 = firrtl.not %foobar : (!firrtl.uint<1>) -> !firrtl.uint<1>
    %0 = firrtl.not %foobar : (!firrtl.uint<1>) -> !firrtl.uint<1>
    //CHECK: firrtl.strictconnect %foobar, %0 : !firrtl.uint<1>
    firrtl.strictconnect %foobar, %0 : !firrtl.uint<1>
    //CHECK: firrtl.strictconnect %a, %foobar : !firrtl.uint<1>
    firrtl.strictconnect %a, %foobar : !firrtl.uint<1>
  }
}

// -----

firrtl.circuit "invalidReg2"   {
  // CHECK-LABEL: @invalidReg2
  firrtl.module @invalidReg2(in %clock: !firrtl.clock, out %a: !firrtl.uint<1>) {
    %foobar = firrtl.reg %clock  : !firrtl.uint<1>
    firrtl.strictconnect %foobar, %foobar : !firrtl.uint<1>
    //CHECK-NOT: firrtl.strictconnect %foobar, %foobar
    //CHECK: %[[inv:.*]] = firrtl.invalidvalue
    //CHECK: firrtl.strictconnect %a, %[[inv]]
    firrtl.strictconnect %a, %foobar : !firrtl.uint<1>
=======
    %foobar = firrtl.reg %clock  : !firrtl.clock, !firrtl.uint<1>
      //CHECK: %0 = firrtl.not %foobar : (!firrtl.uint<1>) -> !firrtl.uint<1>
      %0 = firrtl.not %foobar : (!firrtl.uint<1>) -> !firrtl.uint<1>
      //CHECK: firrtl.strictconnect %foobar, %0 : !firrtl.uint<1>
      firrtl.strictconnect %foobar, %0 : !firrtl.uint<1>
      //CHECK: firrtl.strictconnect %a, %foobar : !firrtl.uint<1>
      firrtl.strictconnect %a, %foobar : !firrtl.uint<1>
>>>>>>> 56c7179b
  }
}

// -----

// This test is checking the behavior of a RegOp, "r", and a RegResetOp, "s",
// that are combinationally connected to themselves through simple and weird
// formulations.  In all cases it should NOT be optimized away.  For more discussion, see:
//   - https://github.com/llvm/circt/issues/1465
//   - https://github.com/llvm/circt/issues/1466
//   - https://github.com/llvm/circt/issues/1478
//
// CHECK-LABEL: "Oscillators"
firrtl.circuit "Oscillators"   {
  // CHECK: firrtl.module private @Foo
  firrtl.module private @Foo(in %clock: !firrtl.clock, in %reset: !firrtl.asyncreset, out %a: !firrtl.uint<1>) {
    // CHECK: firrtl.reg
    %r = firrtl.reg %clock : !firrtl.clock, !firrtl.uint<1>
    %c0_ui1 = firrtl.constant 0 : !firrtl.uint<1>
    // CHECK: firrtl.regreset
    %s = firrtl.regreset %clock, %reset, %c0_ui1 : !firrtl.clock, !firrtl.asyncreset, !firrtl.uint<1>, !firrtl.uint<1>
    %0 = firrtl.not %r : (!firrtl.uint<1>) -> !firrtl.uint<1>
    firrtl.strictconnect %r, %0 : !firrtl.uint<1>
    %1 = firrtl.not %s : (!firrtl.uint<1>) -> !firrtl.uint<1>
    firrtl.strictconnect %s, %1 : !firrtl.uint<1>
    %2 = firrtl.or %r, %s : (!firrtl.uint<1>, !firrtl.uint<1>) -> !firrtl.uint<1>
    firrtl.strictconnect %a, %2 : !firrtl.uint<1>
  }
  // CHECK: firrtl.module private @Bar
  firrtl.module private @Bar(in %clock: !firrtl.clock, in %reset: !firrtl.asyncreset, out %a: !firrtl.uint<1>) {
    // CHECK: %r = firrtl.reg
    %r = firrtl.reg %clock  : !firrtl.clock, !firrtl.uint<1>
    %c0_ui1 = firrtl.constant 0 : !firrtl.uint<1>
    // CHECK: firrtl.regreset
    %s = firrtl.regreset %clock, %reset, %c0_ui1 : !firrtl.clock, !firrtl.asyncreset, !firrtl.uint<1>, !firrtl.uint<1>
    %c1_ui1 = firrtl.constant 1 : !firrtl.uint<1>
    %0 = firrtl.xor %a, %c1_ui1 : (!firrtl.uint<1>, !firrtl.uint<1>) -> !firrtl.uint<1>
    firrtl.strictconnect %r, %0 : !firrtl.uint<1>
    %1 = firrtl.xor %a, %c1_ui1 : (!firrtl.uint<1>, !firrtl.uint<1>) -> !firrtl.uint<1>
    firrtl.strictconnect %s, %1 : !firrtl.uint<1>
    %2 = firrtl.or %r, %s : (!firrtl.uint<1>, !firrtl.uint<1>) -> !firrtl.uint<1>
    firrtl.strictconnect %a, %2 : !firrtl.uint<1>
  }
  // CHECK: firrtl.module private @Baz
  firrtl.module private @Baz(in %clock: !firrtl.clock, in %reset: !firrtl.asyncreset, out %a: !firrtl.uint<1>) {
    // CHECK: firrtl.reg
    %r = firrtl.reg %clock  : !firrtl.clock, !firrtl.uint<1>
    %c0_ui1 = firrtl.constant 0 : !firrtl.uint<1>
    // CHECK: firrtl.regreset
    %s = firrtl.regreset %clock, %reset, %c0_ui1 : !firrtl.clock, !firrtl.asyncreset, !firrtl.uint<1>, !firrtl.uint<1>
    %0 = firrtl.not %a : (!firrtl.uint<1>) -> !firrtl.uint<1>
    firrtl.strictconnect %r, %0 : !firrtl.uint<1>
    %1 = firrtl.not %a : (!firrtl.uint<1>) -> !firrtl.uint<1>
    firrtl.strictconnect %s, %1 : !firrtl.uint<1>
    %2 = firrtl.or %r, %s : (!firrtl.uint<1>, !firrtl.uint<1>) -> !firrtl.uint<1>
    firrtl.strictconnect %a, %2 : !firrtl.uint<1>
  }
  firrtl.extmodule @Ext(in a: !firrtl.uint<1>)
  // CHECK: firrtl.module private @Qux
  firrtl.module private @Qux(in %clock: !firrtl.clock, in %reset: !firrtl.asyncreset, out %a: !firrtl.uint<1>) {
    %ext_a = firrtl.instance ext @Ext(in a: !firrtl.uint<1>)
    // CHECK: firrtl.reg
    %r = firrtl.reg %clock  : !firrtl.clock, !firrtl.uint<1>
    %c0_ui1 = firrtl.constant 0 : !firrtl.uint<1>
    // CHECK: firrtl.regreset
    %s = firrtl.regreset %clock, %reset, %c0_ui1 : !firrtl.clock, !firrtl.asyncreset, !firrtl.uint<1>, !firrtl.uint<1>
    %0 = firrtl.not %ext_a : (!firrtl.uint<1>) -> !firrtl.uint<1>
    firrtl.strictconnect %r, %0 : !firrtl.uint<1>
    %1 = firrtl.not %ext_a : (!firrtl.uint<1>) -> !firrtl.uint<1>
    firrtl.strictconnect %s, %1 : !firrtl.uint<1>
    %2 = firrtl.or %r, %s : (!firrtl.uint<1>, !firrtl.uint<1>) -> !firrtl.uint<1>
    firrtl.strictconnect %ext_a, %2 : !firrtl.uint<1>
    firrtl.strictconnect %a, %ext_a : !firrtl.uint<1>
  }
  firrtl.module @Oscillators(in %clock: !firrtl.clock, in %reset: !firrtl.asyncreset, out %foo_a: !firrtl.uint<1>, out %bar_a: !firrtl.uint<1>, out %baz_a: !firrtl.uint<1>, out %qux_a: !firrtl.uint<1>) {
    %foo_clock, %foo_reset, %foo_a_0 = firrtl.instance foo @Foo(in clock: !firrtl.clock, in reset: !firrtl.asyncreset, out a: !firrtl.uint<1>)
    firrtl.strictconnect %foo_clock, %clock : !firrtl.clock
    firrtl.strictconnect %foo_reset, %reset : !firrtl.asyncreset
    firrtl.strictconnect %foo_a, %foo_a_0 : !firrtl.uint<1>
    %bar_clock, %bar_reset, %bar_a_1 = firrtl.instance bar @Bar (in clock: !firrtl.clock, in reset: !firrtl.asyncreset, out a: !firrtl.uint<1>)
    firrtl.strictconnect %bar_clock, %clock : !firrtl.clock
    firrtl.strictconnect %bar_reset, %reset : !firrtl.asyncreset
    firrtl.strictconnect %bar_a, %bar_a_1 : !firrtl.uint<1>
    %baz_clock, %baz_reset, %baz_a_2 = firrtl.instance baz @Baz(in clock: !firrtl.clock, in reset: !firrtl.asyncreset, out a: !firrtl.uint<1>)
    firrtl.strictconnect %baz_clock, %clock : !firrtl.clock
    firrtl.strictconnect %baz_reset, %reset : !firrtl.asyncreset
    firrtl.strictconnect %baz_a, %baz_a_2 : !firrtl.uint<1>
    %qux_clock, %qux_reset, %qux_a_3 = firrtl.instance qux @Qux(in clock: !firrtl.clock, in reset: !firrtl.asyncreset, out a: !firrtl.uint<1>)
    firrtl.strictconnect %qux_clock, %clock : !firrtl.clock
    firrtl.strictconnect %qux_reset, %reset : !firrtl.asyncreset
    firrtl.strictconnect %qux_a, %qux_a_3 : !firrtl.uint<1>
  }
}

// -----

// This test checks that an output port sink, used as a RHS of a connect, is not
// optimized away.  This is similar to the oscillator tests above, but more
// reduced. See:
//   - https://github.com/llvm/circt/issues/1488
//
// CHECK-LABEL: firrtl.circuit "rhs_sink_output_used_as_wire"
firrtl.circuit "rhs_sink_output_used_as_wire" {
  // CHECK: firrtl.module private @Bar
  firrtl.module private @Bar(in %a: !firrtl.uint<1>, in %b: !firrtl.uint<1>, out %c: !firrtl.uint<1>, out %d: !firrtl.uint<1>) {
    firrtl.strictconnect %c, %b : !firrtl.uint<1>
    %_c = firrtl.wire  : !firrtl.uint<1>
    // CHECK: firrtl.xor %a, %c
    %0 = firrtl.xor %a, %c : (!firrtl.uint<1>, !firrtl.uint<1>) -> !firrtl.uint<1>
    firrtl.strictconnect %_c, %0 : !firrtl.uint<1>
    firrtl.strictconnect %d, %_c : !firrtl.uint<1>
  }
  firrtl.module @rhs_sink_output_used_as_wire(in %a: !firrtl.uint<1>, in %b: !firrtl.uint<1>, out %c: !firrtl.uint<1>, out %d: !firrtl.uint<1>) {
    %bar_a, %bar_b, %bar_c, %bar_d = firrtl.instance bar @Bar(in a: !firrtl.uint<1>, in b: !firrtl.uint<1>, out c: !firrtl.uint<1>, out d: !firrtl.uint<1>)
    firrtl.strictconnect %bar_a, %a : !firrtl.uint<1>
    firrtl.strictconnect %bar_b, %b : !firrtl.uint<1>
    firrtl.strictconnect %c, %bar_c : !firrtl.uint<1>
    firrtl.strictconnect %d, %bar_d : !firrtl.uint<1>
  }
}

// -----

// issue 1793
// Ensure don't touch on output port is seen by instances
firrtl.circuit "dntOutput" {
  // CHECK-LABEL: firrtl.module @dntOutput
  // CHECK: %0 = firrtl.mux(%c, %int_b, %c2_ui3)
  // CHECK-NEXT: firrtl.strictconnect %b, %0
  firrtl.module @dntOutput(out %b : !firrtl.uint<3>, in %c : !firrtl.uint<1>) {
    %const = firrtl.constant 2 : !firrtl.uint<3>
    %int_b = firrtl.instance int @foo(out b: !firrtl.uint<3>)
    %m = firrtl.mux(%c, %int_b, %const) : (!firrtl.uint<1>, !firrtl.uint<3>, !firrtl.uint<3>) -> !firrtl.uint<3>
    firrtl.strictconnect %b, %m : !firrtl.uint<3>
  }
  firrtl.module private @foo(out %b: !firrtl.uint<3>  sym @dntSym1) {
    %const = firrtl.constant 1 : !firrtl.uint<3>
    firrtl.strictconnect %b, %const : !firrtl.uint<3>
  }
}

// -----

// An annotation should block removal of a wire, but should not block constant
// folding.
//
// CHECK-LABEL: "AnnotationsBlockRemoval"
firrtl.circuit "AnnotationsBlockRemoval"  {
  firrtl.module @AnnotationsBlockRemoval(out %b: !firrtl.uint<1>) {
    %c1_ui1 = firrtl.constant 1 : !firrtl.uint<1>
    // CHECK: %w = firrtl.wire
    %w = firrtl.wire droppable_name {annotations = [{class = "foo"}]} : !firrtl.uint<1>
    firrtl.strictconnect %w, %c1_ui1 : !firrtl.uint<1>
    // CHECK: firrtl.strictconnect %b, %c1_ui1
    firrtl.strictconnect %b, %w : !firrtl.uint<1>
  }
}

// -----

// CHECK-LABEL: "Issue3372"
firrtl.circuit "Issue3372"  {
  firrtl.module @Issue3372(in %clock: !firrtl.clock, in %reset: !firrtl.uint<1>, out %value: !firrtl.uint<1>) {
    %c0_ui1 = firrtl.constant 0 : !firrtl.uint<1>
    %c1_ui1 = firrtl.constant 1 : !firrtl.uint<1>
    %other_zero = firrtl.instance other interesting_name  @Other(out zero: !firrtl.uint<1>)
    %shared = firrtl.regreset interesting_name %clock, %other_zero, %c1_ui1  : !firrtl.clock, !firrtl.uint<1>, !firrtl.uint<1>, !firrtl.uint<1>
    firrtl.strictconnect %shared, %shared : !firrtl.uint<1>
    %test = firrtl.wire interesting_name  : !firrtl.uint<1>
    firrtl.strictconnect %test, %shared : !firrtl.uint<1>
    firrtl.strictconnect %value, %test : !firrtl.uint<1>
  }
// CHECK:  %other_zero = firrtl.instance other interesting_name @Other(out zero: !firrtl.uint<1>)
// CHECK:  %test = firrtl.wire interesting_name : !firrtl.uint<1>
// CHECK:  firrtl.strictconnect %value, %test : !firrtl.uint<1>

  firrtl.module private @Other(out %zero: !firrtl.uint<1>) {
    %c0_ui1 = firrtl.constant 0 : !firrtl.uint<1>
    firrtl.strictconnect %zero, %c0_ui1 : !firrtl.uint<1>
  }
}

// -----

// CHECK-LABEL: "SendThroughRef"
firrtl.circuit "SendThroughRef" {
  firrtl.module private @Bar(out %_a: !firrtl.ref<uint<1>>) {
    %zero = firrtl.constant 0 : !firrtl.uint<1>
    %ref_zero = firrtl.ref.send %zero : !firrtl.uint<1>
    firrtl.strictconnect %_a, %ref_zero : !firrtl.ref<uint<1>>
  }
  // CHECK:  firrtl.strictconnect %a, %c0_ui1 : !firrtl.uint<1>
  firrtl.module @SendThroughRef(out %a: !firrtl.uint<1>) {
    %bar_a = firrtl.instance bar @Bar(out _a: !firrtl.ref<uint<1>>)
    %0 = firrtl.ref.resolve %bar_a : !firrtl.ref<uint<1>>
    firrtl.strictconnect %a, %0 : !firrtl.uint<1>
  }
}

// -----

// CHECK-LABEL: "ForwardRef"
firrtl.circuit "ForwardRef" {
  firrtl.module private @RefForward2(out %_a: !firrtl.ref<uint<1>>) {
    %zero = firrtl.constant 0 : !firrtl.uint<1>
    %ref_zero = firrtl.ref.send %zero : !firrtl.uint<1>
    firrtl.strictconnect %_a, %ref_zero : !firrtl.ref<uint<1>>
  }
  firrtl.module private @RefForward(out %_a: !firrtl.ref<uint<1>>) {
    %fwd_2 = firrtl.instance fwd_2 @RefForward2(out _a: !firrtl.ref<uint<1>>)
    firrtl.strictconnect %_a, %fwd_2 : !firrtl.ref<uint<1>>
  }
  // CHECK:  firrtl.strictconnect %a, %c0_ui1 : !firrtl.uint<1>
  firrtl.module @ForwardRef(out %a: !firrtl.uint<1>) {
    %fwd_a = firrtl.instance fwd @RefForward(out _a: !firrtl.ref<uint<1>>)
    %0 = firrtl.ref.resolve %fwd_a : !firrtl.ref<uint<1>>
    firrtl.strictconnect %a, %0 : !firrtl.uint<1>
  }
}

// -----

// Verbatim expressions should not be optimized away.
firrtl.circuit "Verbatim"  {
  firrtl.module @Verbatim() {
    // CHECK: %[[v0:.+]] = firrtl.verbatim.expr
    %0 = firrtl.verbatim.expr "random.something" : () -> !firrtl.uint<1>
    // CHECK: %tap = firrtl.wire   : !firrtl.uint<1>
    %tap = firrtl.wire   : !firrtl.uint<1>
    %fizz = firrtl.wire   {annotations = [{class = "firrtl.transforms.DontTouchAnnotation"}]} : !firrtl.uint<1>
    firrtl.strictconnect %fizz, %tap : !firrtl.uint<1>
    // CHECK: firrtl.strictconnect %tap, %[[v0]] : !firrtl.uint<1>
    firrtl.strictconnect %tap, %0 : !firrtl.uint<1>
    // CHECK: firrtl.verbatim.wire "randomBar.b"
    %1 = firrtl.verbatim.wire "randomBar.b" : () -> !firrtl.uint<1> {symbols = []}
    // CHECK: %tap2 = firrtl.wire   : !firrtl.uint<1>
    %tap2 = firrtl.wire   : !firrtl.uint<1>
    firrtl.strictconnect %tap2, %1 : !firrtl.uint<1>
  }
}

// -----

// This test is only checking that IMCP doesn't generate invalid IR.  IMCP needs
// to delete the strictconnect instead of replacing its destination with an
// invalid value that will replace the register.  For more information, see:
//   - https://github.com/llvm/circt/issues/4498
//
// CHECK-LABEL: "Issue4498"
firrtl.circuit "Issue4498"  {
  firrtl.module @Issue4498(in %clock: !firrtl.clock) {
    %a = firrtl.wire : !firrtl.uint<1>
    %r = firrtl.reg interesting_name %clock : !firrtl.clock, !firrtl.uint<1>
    firrtl.strictconnect %r, %a : !firrtl.uint<1>
  }
}

// -----

// An ordering dependnecy crept in with unwritten.  Check that it's gone
// CHECK-LABEL: "Ordering"
firrtl.circuit "Ordering" {
  firrtl.module public @Ordering(out %b: !firrtl.uint<1>) {
    %0 = firrtl.wire : !firrtl.uint<1>
    %c1_ui1 = firrtl.constant 1 : !firrtl.uint<1>
    firrtl.strictconnect %0, %c1_ui1 : !firrtl.uint<1>
    %1 = firrtl.xor %0, %c1_ui1 : (!firrtl.uint<1>, !firrtl.uint<1>) -> !firrtl.uint<1>
    firrtl.strictconnect %b, %1 : !firrtl.uint<1>
  }
  // CHECK: firrtl.strictconnect %b, %c0_ui1
}<|MERGE_RESOLUTION|>--- conflicted
+++ resolved
@@ -76,41 +76,6 @@
     // Connects of invalid values should hurt.
     %invalid = firrtl.invalidvalue : !firrtl.uint<2>
     firrtl.strictconnect %extWire, %invalid : !firrtl.uint<2>
-<<<<<<< HEAD
-
-    // CHECK-NOT: firrtl.connect %result5, %c0_ui2
-    firrtl.strictconnect %result5, %extWire: !firrtl.uint<2>
-
-    // regreset
-    %c0_ui2 = firrtl.constant 0 : !firrtl.uint<2>
-    %regreset = firrtl.regreset %clock, %reset, %c0_ui2 : !firrtl.uint<1>, !firrtl.uint<2>, !firrtl.uint<2>
-
-    firrtl.strictconnect %regreset, %c0_ui2 : !firrtl.uint<2>
-
-    // CHECK: firrtl.strictconnect %result6, %c0_ui2
-    firrtl.strictconnect %result6, %regreset: !firrtl.uint<2>
-
-    // reg
-    %c0_ui4 = firrtl.constant 0 : !firrtl.uint<4>
-    %reg = firrtl.reg %clock  : !firrtl.uint<4>
-    firrtl.strictconnect %reg, %c0_ui4 : !firrtl.uint<4>
-    // CHECK: firrtl.strictconnect %result7, %c0_ui4
-    firrtl.strictconnect %result7, %reg: !firrtl.uint<4>
-
-    %c1_ui2 = firrtl.constant 1 : !firrtl.uint<2>
-    %c2_ui2 = firrtl.constant 2 : !firrtl.uint<2>
-
-    // Multiple operations that fold to constants shouldn't leave dead constants
-    // around.
-    %a = firrtl.and %c2_ui2, %c2_ui2 : (!firrtl.uint<2>, !firrtl.uint<2>) -> !firrtl.uint<2>
-    %b = firrtl.or %a, %c1_ui2 : (!firrtl.uint<2>, !firrtl.uint<2>) -> !firrtl.uint<2>
-    // CHECK-NOT: firrtl.constant
-    %c = firrtl.xor %b, %c2_ui2 : (!firrtl.uint<2>, !firrtl.uint<2>) -> !firrtl.uint<2>
-
-    // CHECK-NEXT: firrtl.connect %result9, %c1_ui2
-    firrtl.connect %result9, %c: !firrtl.uint<4>, !firrtl.uint<2>
-=======
->>>>>>> 56c7179b
 
     // CHECK-NOT: firrtl.strictconnect %result5, %c0_ui2
     firrtl.strictconnect %result5, %extWire: !firrtl.uint<2>
@@ -148,57 +113,20 @@
 
 // -----
 
-<<<<<<< HEAD
-=======
-// CHECK-LABEL: firrtl.module @Issue1188
-// https://github.com/llvm/circt/issues/1188
-// Make sure that we handle recursion through muxes correctly.
-firrtl.circuit "Issue1188"  {
-  firrtl.module @Issue1188(in %clock: !firrtl.clock, in %reset: !firrtl.uint<1>, out %io_out: !firrtl.uint<6>, out %io_out3: !firrtl.uint<3>) {
-    %c1_ui6 = firrtl.constant 1 : !firrtl.uint<6>
-    %D0123456 = firrtl.reg %clock  : !firrtl.clock, !firrtl.uint<6>
-    %0 = firrtl.bits %D0123456 4 to 0 : (!firrtl.uint<6>) -> !firrtl.uint<5>
-    %1 = firrtl.bits %D0123456 5 to 5 : (!firrtl.uint<6>) -> !firrtl.uint<1>
-    %2 = firrtl.cat %0, %1 : (!firrtl.uint<5>, !firrtl.uint<1>) -> !firrtl.uint<6>
-    %3 = firrtl.bits %D0123456 4 to 4 : (!firrtl.uint<6>) -> !firrtl.uint<1>
-    %4 = firrtl.xor %2, %3 : (!firrtl.uint<6>, !firrtl.uint<1>) -> !firrtl.uint<6>
-    %5 = firrtl.bits %D0123456 1 to 1 : (!firrtl.uint<6>) -> !firrtl.uint<1>
-    %6 = firrtl.bits %D0123456 3 to 3 : (!firrtl.uint<6>) -> !firrtl.uint<1>
-    %7 = firrtl.cat %5, %6 : (!firrtl.uint<1>, !firrtl.uint<1>) -> !firrtl.uint<2>
-    %8 = firrtl.cat %7, %1 : (!firrtl.uint<2>, !firrtl.uint<1>) -> !firrtl.uint<3>
-    firrtl.strictconnect %io_out, %D0123456 : !firrtl.uint<6>
-    firrtl.strictconnect %io_out3, %8 : !firrtl.uint<3>
-    // CHECK: firrtl.mux(%reset, %c1_ui6, %4)
-    %9 = firrtl.mux(%reset, %c1_ui6, %4) : (!firrtl.uint<1>, !firrtl.uint<6>, !firrtl.uint<6>) -> !firrtl.uint<6>
-    firrtl.strictconnect %D0123456, %9 : !firrtl.uint<6>
-  }
-}
-
-// -----
-
->>>>>>> 56c7179b
 // DontTouch annotation should block constant propagation.
 firrtl.circuit "testDontTouch"  {
   // CHECK-LABEL: firrtl.module private @blockProp
   firrtl.module private @blockProp1(in %clock: !firrtl.clock,
     in %a: !firrtl.uint<1> sym @dntSym, out %b: !firrtl.uint<1>){
     //CHECK: %c = firrtl.reg
-<<<<<<< HEAD
-    %c = firrtl.reg %clock : !firrtl.uint<1>
-=======
     %c = firrtl.reg %clock : !firrtl.clock, !firrtl.uint<1>
->>>>>>> 56c7179b
     firrtl.strictconnect %c, %a : !firrtl.uint<1>
     firrtl.strictconnect %b, %c : !firrtl.uint<1>
   }
   // CHECK-LABEL: firrtl.module private @allowProp
   firrtl.module private @allowProp(in %clock: !firrtl.clock, in %a: !firrtl.uint<1>, out %b: !firrtl.uint<1>) {
     // CHECK: [[CONST:%.+]] = firrtl.constant 1 : !firrtl.uint<1>
-<<<<<<< HEAD
-    %c = firrtl.reg %clock  : !firrtl.uint<1>
-=======
     %c = firrtl.wire  : !firrtl.uint<1>
->>>>>>> 56c7179b
     firrtl.strictconnect %c, %a : !firrtl.uint<1>
     // CHECK: firrtl.strictconnect %b, [[CONST]]
     firrtl.strictconnect %b, %c : !firrtl.uint<1>
@@ -206,11 +134,7 @@
   // CHECK-LABEL: firrtl.module private @blockProp3
   firrtl.module private @blockProp3(in %clock: !firrtl.clock, in %a: !firrtl.uint<1> , out %b: !firrtl.uint<1>) {
     //CHECK: %c = firrtl.reg
-<<<<<<< HEAD
-    %c = firrtl.reg sym @s2 %clock : !firrtl.uint<1>
-=======
     %c = firrtl.reg sym @s2 %clock : !firrtl.clock, !firrtl.uint<1>
->>>>>>> 56c7179b
     firrtl.strictconnect %c, %a : !firrtl.uint<1>
     firrtl.strictconnect %b, %c : !firrtl.uint<1>
   }
@@ -348,29 +272,6 @@
 firrtl.circuit "invalidReg1"   {
   // CHECK-LABEL: @invalidReg1
   firrtl.module @invalidReg1(in %clock: !firrtl.clock, out %a: !firrtl.uint<1>) {
-<<<<<<< HEAD
-    %foobar = firrtl.reg %clock  : !firrtl.uint<1>
-    //CHECK: %0 = firrtl.not %foobar : (!firrtl.uint<1>) -> !firrtl.uint<1>
-    %0 = firrtl.not %foobar : (!firrtl.uint<1>) -> !firrtl.uint<1>
-    //CHECK: firrtl.strictconnect %foobar, %0 : !firrtl.uint<1>
-    firrtl.strictconnect %foobar, %0 : !firrtl.uint<1>
-    //CHECK: firrtl.strictconnect %a, %foobar : !firrtl.uint<1>
-    firrtl.strictconnect %a, %foobar : !firrtl.uint<1>
-  }
-}
-
-// -----
-
-firrtl.circuit "invalidReg2"   {
-  // CHECK-LABEL: @invalidReg2
-  firrtl.module @invalidReg2(in %clock: !firrtl.clock, out %a: !firrtl.uint<1>) {
-    %foobar = firrtl.reg %clock  : !firrtl.uint<1>
-    firrtl.strictconnect %foobar, %foobar : !firrtl.uint<1>
-    //CHECK-NOT: firrtl.strictconnect %foobar, %foobar
-    //CHECK: %[[inv:.*]] = firrtl.invalidvalue
-    //CHECK: firrtl.strictconnect %a, %[[inv]]
-    firrtl.strictconnect %a, %foobar : !firrtl.uint<1>
-=======
     %foobar = firrtl.reg %clock  : !firrtl.clock, !firrtl.uint<1>
       //CHECK: %0 = firrtl.not %foobar : (!firrtl.uint<1>) -> !firrtl.uint<1>
       %0 = firrtl.not %foobar : (!firrtl.uint<1>) -> !firrtl.uint<1>
@@ -378,7 +279,6 @@
       firrtl.strictconnect %foobar, %0 : !firrtl.uint<1>
       //CHECK: firrtl.strictconnect %a, %foobar : !firrtl.uint<1>
       firrtl.strictconnect %a, %foobar : !firrtl.uint<1>
->>>>>>> 56c7179b
   }
 }
 

--- conflicted
+++ resolved
@@ -137,79 +137,6 @@
   }
 }
 
-<<<<<<< HEAD
-=======
-//"pad constant connections to wires when propagating"
-firrtl.circuit "padConstWire"   {
-  // CHECK-LABEL: firrtl.module @padConstWire
-  firrtl.module @padConstWire(out %z: !firrtl.uint<16>) {
-    %_w_a = firrtl.wire droppable_name  : !firrtl.uint<8>
-    %_w_b = firrtl.wire droppable_name : !firrtl.uint<8>
-    %c3_ui2 = firrtl.constant 3 : !firrtl.uint<2>
-    firrtl.connect %_w_a, %c3_ui2 : !firrtl.uint<8>, !firrtl.uint<2>
-    firrtl.connect %_w_b, %c3_ui2 : !firrtl.uint<8>, !firrtl.uint<2>
-    %0 = firrtl.cat %_w_a, %_w_b : (!firrtl.uint<8>, !firrtl.uint<8>) -> !firrtl.uint<16>
-    firrtl.connect %z, %0 : !firrtl.uint<16>, !firrtl.uint<16>
-    // CHECK: %[[C6:.+]] = firrtl.constant 771 : !firrtl.uint<16>
-    // CHECK-NEXT: firrtl.strictconnect %z, %[[C6]] : !firrtl.uint<16>
-  }
-}
-
-// "pad constant connections to registers when propagating"
-firrtl.circuit "padConstReg"   {
-  // CHECK-LABEL: firrtl.module @padConstReg
-  firrtl.module @padConstReg(in %clock: !firrtl.clock, out %z: !firrtl.uint<16>) {
-    %r_a = firrtl.reg droppable_name %clock  :  !firrtl.clock, !firrtl.uint<8>
-    %r_b = firrtl.reg droppable_name %clock  :  !firrtl.clock, !firrtl.uint<8>
-    %c3_ui2 = firrtl.constant 3 : !firrtl.uint<2>
-    firrtl.connect %r_a, %c3_ui2 : !firrtl.uint<8>, !firrtl.uint<2>
-    firrtl.connect %r_b, %c3_ui2 : !firrtl.uint<8>, !firrtl.uint<2>
-    %0 = firrtl.cat %r_a, %r_b : (!firrtl.uint<8>, !firrtl.uint<8>) -> !firrtl.uint<16>
-    firrtl.connect %z, %0 : !firrtl.uint<16>, !firrtl.uint<16>
-    // CHECK: %[[C6:.+]] = firrtl.constant 771 : !firrtl.uint<16>
-    // CHECK-NEXT: firrtl.strictconnect %z, %[[C6]] : !firrtl.uint<16>
-  }
-}
-
-// should "pad constant connections to outputs when propagating"
-firrtl.circuit "padConstOut"   {
-  firrtl.module private @padConstOutChild(out %x: !firrtl.uint<8>) {
-    %c3_ui2 = firrtl.constant 3 : !firrtl.uint<2>
-    firrtl.connect %x, %c3_ui2 : !firrtl.uint<8>, !firrtl.uint<2>
-  }
-  // CHECK-LABEL: firrtl.module @padConstOut
-  firrtl.module @padConstOut(out %z: !firrtl.uint<16>) {
-    %c_x = firrtl.instance c @padConstOutChild(out x: !firrtl.uint<8>)
-    %c3_ui2 = firrtl.constant 3 : !firrtl.uint<2>
-    %0 = firrtl.cat %c3_ui2, %c_x : (!firrtl.uint<2>, !firrtl.uint<8>) -> !firrtl.uint<10>
-    // CHECK: %[[C8:.+]] = firrtl.constant 771 : !firrtl.uint<16>
-    // CHECK: firrtl.strictconnect %z, %[[C8]] : !firrtl.uint<16>
-    firrtl.connect %z, %0 : !firrtl.uint<16>, !firrtl.uint<10>
-  }
-}
-
-// "pad constant connections to submodule inputs when propagating"
-firrtl.circuit "padConstIn"   {
-  // CHECK-LABEL: firrtl.module private @padConstInChild
-  firrtl.module private @padConstInChild(in %x: !firrtl.uint<8>, out %y: !firrtl.uint<16>) {
-    %c3_ui2 = firrtl.constant 3 : !firrtl.uint<2>
-    %0 = firrtl.cat %c3_ui2, %x : (!firrtl.uint<2>, !firrtl.uint<8>) -> !firrtl.uint<10>
-    // CHECK: %[[C9:.+]] = firrtl.constant 771 : !firrtl.uint<16>
-    // CHECK: firrtl.strictconnect %y, %[[C9]] : !firrtl.uint<16>
-    firrtl.connect %y, %0 : !firrtl.uint<16>, !firrtl.uint<10>
-  }
-  // CHECK-LABEL: firrtl.module @padConstIn
-  firrtl.module @padConstIn(out %z: !firrtl.uint<16>) {
-    %c_x, %c_y = firrtl.instance c @padConstInChild(in x: !firrtl.uint<8>, out y: !firrtl.uint<16>)
-    %c3_ui2 = firrtl.constant 3 : !firrtl.uint<2>
-    firrtl.connect %c_x, %c3_ui2 : !firrtl.uint<8>, !firrtl.uint<2>
-    firrtl.connect %z, %c_y : !firrtl.uint<16>, !firrtl.uint<16>
-    // CHECK: %[[C10:.+]] = firrtl.constant 771 : !firrtl.uint<16>
-    // CHECK: firrtl.strictconnect %z, %[[C10]] : !firrtl.uint<16>
-  }
-}
-
->>>>>>> 56c7179b
 //  "remove pads if the width is <= the width of the argument"
 firrtl.circuit "removePad"   {
   // CHECK-LABEL: firrtl.module @removePad
@@ -220,22 +147,6 @@
   }
 }
 
-<<<<<<< HEAD
-//"Registers with ONLY constant reset" should "be replaced with that constant" in {
-firrtl.circuit "constResetReg"   {
-  // CHECK-LABEL: firrtl.module @constResetReg(in %clock: !firrtl.clock, in %reset: !firrtl.uint<1>, out %z: !firrtl.uint<8>) {
-  firrtl.module @constResetReg(in %clock: !firrtl.clock, in %reset: !firrtl.uint<1>, out %z: !firrtl.uint<8>) {
-    %c11_ui4 = firrtl.constant 11 : !firrtl.uint<4>
-    %r = firrtl.regreset %clock, %reset, %c11_ui4  : !firrtl.uint<1>, !firrtl.uint<4>, !firrtl.uint<8>
-    firrtl.strictconnect %r, %r : !firrtl.uint<8>
-    firrtl.strictconnect %z, %r : !firrtl.uint<8>
-    // CHECK: %[[C11:.+]] = firrtl.constant 11 : !firrtl.uint<8>
-    // CHECK: firrtl.strictconnect %z, %[[C11]] : !firrtl.uint<8>
-  }
-}
-
-=======
->>>>>>> 56c7179b
 //"Registers async reset and a constant connection" should "NOT be removed
 firrtl.circuit "asyncReset"   {
   // CHECK-LABEL: firrtl.module @asyncReset
@@ -264,22 +175,6 @@
   }
 }
 
-<<<<<<< HEAD
-//"Registers with identical constant reset and connection" should "be replaced with that constant" in {
-firrtl.circuit "regSameConstReset"   {
-  // CHECK-LABEL: firrtl.module @regSameConstReset
-  firrtl.module @regSameConstReset(in %clock: !firrtl.clock, in %reset: !firrtl.uint<1>, out %z: !firrtl.uint<8>) {
-    %c11_ui4 = firrtl.constant 11 : !firrtl.uint<4>
-    %r = firrtl.regreset %clock, %reset, %c11_ui4  : !firrtl.uint<1>, !firrtl.uint<4>, !firrtl.uint<8>
-    firrtl.connect %r, %c11_ui4 : !firrtl.uint<8>, !firrtl.uint<4>
-    firrtl.strictconnect %z, %r : !firrtl.uint<8>
-    // CHECK: %[[C13:.+]] = firrtl.constant 11 : !firrtl.uint<8>
-    // CHECK: firrtl.strictconnect %z, %[[C13]] : !firrtl.uint<8>
-  }
-}
-
-=======
->>>>>>> 56c7179b
 //"propagation of signed expressions" should "have the correct signs"
 firrtl.circuit "SignTester"   {
   // CHECK-LABEL: firrtl.module @SignTester
@@ -386,60 +281,4 @@
     // CHECK: %[[C22:.+]] = firrtl.constant 11 
     // CHECK: firrtl.strictconnect %z, %[[C22]]
   }
-<<<<<<< HEAD
-=======
-}
-
-//"Const prop of registers" should "do limited speculative expansion of optimized muxes to absorb bigger cones"
-firrtl.circuit "constPropRegMux"   {
-  // CHECK-LABEL: firrtl.module @constPropRegMux
-  firrtl.module @constPropRegMux(in %clock: !firrtl.clock, in %en: !firrtl.uint<1>, out %out: !firrtl.uint<1>) {
-  %r1 = firrtl.reg %clock  : !firrtl.clock, !firrtl.uint<1>
-  %r2 = firrtl.reg %clock  : !firrtl.clock, !firrtl.uint<1>
-  %c1_ui1 = firrtl.constant 1 : !firrtl.uint<1>
-  %0 = firrtl.mux(%en, %c1_ui1, %r1) : (!firrtl.uint<1>, !firrtl.uint<1>, !firrtl.uint<1>) -> !firrtl.uint<1>
-  firrtl.connect %r1, %0 : !firrtl.uint<1>, !firrtl.uint<1>
-  %c0_ui1 = firrtl.constant 0 : !firrtl.uint<1>
-  %1 = firrtl.mux(%en, %r2, %c0_ui1) : (!firrtl.uint<1>, !firrtl.uint<1>, !firrtl.uint<1>) -> !firrtl.uint<1>
-  firrtl.connect %r2, %1 : !firrtl.uint<1>, !firrtl.uint<1>
-  %2 = firrtl.xor %r1, %r2 : (!firrtl.uint<1>, !firrtl.uint<1>) -> !firrtl.uint<1>
-  firrtl.connect %out, %2 : !firrtl.uint<1>, !firrtl.uint<1>
-    // CHECK: %[[C23:.+]] = firrtl.constant 1
-    // CHECK: firrtl.strictconnect %out, %[[C23]]
-  }
-}
-
-// Registers with no reset or connections" should "be replaced with constant zero
-firrtl.circuit "uninitSelfReg"   {
-  // CHECK-LABEL: firrtl.module @uninitSelfReg
-  firrtl.module @uninitSelfReg(in %clock: !firrtl.clock, out %z: !firrtl.uint<8>) {
-    %r = firrtl.reg %clock  :  !firrtl.clock, !firrtl.uint<8>
-    firrtl.strictconnect %r, %r : !firrtl.uint<8>
-    firrtl.strictconnect %z, %r : !firrtl.uint<8>
-    // CHECK: %invalid_ui8 = firrtl.invalidvalue : !firrtl.uint<8>
-    // CHECK: firrtl.strictconnect %z, %invalid_ui8 : !firrtl.uint<8>
-  }
-
-//"Registers with ONLY constant reset" should "be replaced with that constant" in {
-  // CHECK-LABEL: firrtl.module @constResetReg(in %clock: !firrtl.clock, in %reset: !firrtl.uint<1>, out %z: !firrtl.uint<8>) {
-  firrtl.module @constResetReg(in %clock: !firrtl.clock, in %reset: !firrtl.uint<1>, out %z: !firrtl.uint<8>) {
-    %c11_ui4 = firrtl.constant 11 : !firrtl.uint<8>
-    %r = firrtl.regreset %clock, %reset, %c11_ui4  : !firrtl.clock, !firrtl.uint<1>, !firrtl.uint<8>, !firrtl.uint<8>
-    firrtl.strictconnect %r, %r : !firrtl.uint<8>
-    firrtl.strictconnect %z, %r : !firrtl.uint<8>
-    // CHECK: %[[C11:.+]] = firrtl.constant 11 : !firrtl.uint<8>
-    // CHECK: firrtl.strictconnect %z, %[[C11]] : !firrtl.uint<8>
-  }
-
-//"Registers with identical constant reset and connection" should "be replaced with that constant" in {
-  // CHECK-LABEL: firrtl.module @regSameConstReset
-  firrtl.module @regSameConstReset(in %clock: !firrtl.clock, in %reset: !firrtl.uint<1>, out %z: !firrtl.uint<8>) {
-    %c11_ui4 = firrtl.constant 11 : !firrtl.uint<8>
-    %r = firrtl.regreset %clock, %reset, %c11_ui4  : !firrtl.clock, !firrtl.uint<1>, !firrtl.uint<8>, !firrtl.uint<8>
-    firrtl.strictconnect %r, %c11_ui4 : !firrtl.uint<8>
-    firrtl.strictconnect %z, %r : !firrtl.uint<8>
-    // CHECK: %[[C13:.+]] = firrtl.constant 11 : !firrtl.uint<8>
-    // CHECK: firrtl.strictconnect %z, %[[C13]] : !firrtl.uint<8>
-  }
->>>>>>> 56c7179b
 }
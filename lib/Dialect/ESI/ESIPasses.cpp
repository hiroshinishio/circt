--- conflicted
+++ resolved
@@ -217,1895 +217,4 @@
   });
 }
 
-<<<<<<< HEAD
-//===----------------------------------------------------------------------===//
-// Lower to physical conversions and pass.
-//===----------------------------------------------------------------------===//
-
-namespace {
-/// Lower `ChannelBufferOp`s, breaking out the various options. For now, just
-/// replace with the specified number of pipeline stages (since that's the only
-/// option).
-struct ChannelBufferLowering : public OpConversionPattern<ChannelBufferOp> {
-public:
-  using OpConversionPattern::OpConversionPattern;
-
-  LogicalResult
-  matchAndRewrite(ChannelBufferOp buffer, OpAdaptor adaptor,
-                  ConversionPatternRewriter &rewriter) const final;
-};
-} // anonymous namespace
-
-LogicalResult ChannelBufferLowering::matchAndRewrite(
-    ChannelBufferOp buffer, OpAdaptor adaptor,
-    ConversionPatternRewriter &rewriter) const {
-  auto loc = buffer.getLoc();
-
-  auto type = buffer.getType();
-
-  // Expand 'abstract' buffer into 'physical' stages.
-  auto stages = buffer.getStagesAttr();
-  uint64_t numStages = 1;
-  if (stages) {
-    // Guaranteed positive by the parser.
-    numStages = stages.getValue().getLimitedValue();
-  }
-  Value input = buffer.getInput();
-  StringAttr bufferName = buffer.getNameAttr();
-  for (uint64_t i = 0; i < numStages; ++i) {
-    // Create the stages, connecting them up as we build.
-    auto stage = rewriter.create<PipelineStageOp>(loc, type, buffer.getClk(),
-                                                  buffer.getRst(), input);
-    if (bufferName) {
-      SmallString<64> stageName(
-          {bufferName.getValue(), "_stage", std::to_string(i)});
-      stage->setAttr("name", StringAttr::get(rewriter.getContext(), stageName));
-    }
-    input = stage;
-  }
-
-  // Replace the buffer.
-  rewriter.replaceOp(buffer, input);
-  return success();
-}
-
-namespace {
-/// Lower pure modules into hw.modules.
-struct PureModuleLowering : public OpConversionPattern<ESIPureModuleOp> {
-public:
-  using OpConversionPattern::OpConversionPattern;
-
-  LogicalResult
-  matchAndRewrite(ESIPureModuleOp pureMod, OpAdaptor adaptor,
-                  ConversionPatternRewriter &rewriter) const final;
-};
-} // anonymous namespace
-
-LogicalResult
-PureModuleLowering::matchAndRewrite(ESIPureModuleOp pureMod, OpAdaptor adaptor,
-                                    ConversionPatternRewriter &rewriter) const {
-  auto loc = pureMod.getLoc();
-  Block *body = &pureMod.getBody().front();
-
-  // Track existing names (so we can de-dup) and get op result when we want to
-  // replace it with the block args.
-  DenseMap<StringAttr, ESIPureModuleInputOp> inputPortNames;
-  // Build the port list for `hw.module` construction.
-  SmallVector<hw::PortInfo> ports;
-  // List the input and output ops.
-  SmallVector<ESIPureModuleInputOp> inputs;
-  SmallVector<ESIPureModuleOutputOp> outputs;
-  SmallVector<Attribute> params;
-
-  for (Operation &op : llvm::make_early_inc_range(body->getOperations())) {
-    if (auto port = dyn_cast<ESIPureModuleInputOp>(op)) {
-      // If we already have an input port of the same name, replace the result
-      // value with the previous one. Checking that the types match is done in
-      // the pure module verifier.
-      auto existingPort = inputPortNames.find(port.getNameAttr());
-      if (existingPort != inputPortNames.end()) {
-        rewriter.replaceAllUsesWith(port.getResult(),
-                                    existingPort->getSecond().getResult());
-        rewriter.eraseOp(port);
-        continue;
-      }
-      // Normal port construction.
-      ports.push_back(hw::PortInfo{port.getNameAttr(),
-                                   hw::PortDirection::INPUT,
-                                   port.getResult().getType(),
-                                   inputs.size(),
-                                   {},
-                                   port.getLoc()});
-      inputs.push_back(port);
-    } else if (auto port = dyn_cast<ESIPureModuleOutputOp>(op)) {
-      ports.push_back(hw::PortInfo{port.getNameAttr(),
-                                   hw::PortDirection::OUTPUT,
-                                   port.getValue().getType(),
-                                   outputs.size(),
-                                   {},
-                                   port.getLoc()});
-      outputs.push_back(port);
-    } else if (auto param = dyn_cast<ESIPureModuleParamOp>(op)) {
-      params.push_back(
-          ParamDeclAttr::get(param.getNameAttr(), param.getType()));
-      rewriter.eraseOp(param);
-    }
-  }
-
-  // Create the replacement `hw.module`.
-  auto hwMod = rewriter.create<hw::HWModuleOp>(
-      loc, pureMod.getNameAttr(), ports, ArrayAttr::get(getContext(), params));
-  hwMod->setDialectAttrs(pureMod->getDialectAttrs());
-  rewriter.eraseBlock(hwMod.getBodyBlock());
-  rewriter.inlineRegionBefore(*body->getParent(), hwMod.getBodyRegion(),
-                              hwMod.getBodyRegion().end());
-  body = hwMod.getBodyBlock();
-
-  // Re-wire the inputs and erase them.
-  for (auto input : inputs) {
-    BlockArgument newArg;
-    rewriter.updateRootInPlace(hwMod, [&]() {
-      newArg = body->addArgument(input.getResult().getType(), input.getLoc());
-    });
-    rewriter.replaceAllUsesWith(input.getResult(), newArg);
-    rewriter.eraseOp(input);
-  }
-
-  // Assemble the output values.
-  SmallVector<Value> hwOutputOperands;
-  for (auto output : outputs) {
-    hwOutputOperands.push_back(output.getValue());
-    rewriter.eraseOp(output);
-  }
-  rewriter.setInsertionPointToEnd(body);
-  rewriter.create<hw::OutputOp>(pureMod.getLoc(), hwOutputOperands);
-
-  // Erase the original op.
-  rewriter.eraseOp(pureMod);
-  return success();
-}
-
-namespace {
-/// Run all the physical lowerings.
-struct ESIToPhysicalPass : public LowerESIToPhysicalBase<ESIToPhysicalPass> {
-  void runOnOperation() override;
-};
-} // anonymous namespace
-
-void ESIToPhysicalPass::runOnOperation() {
-  // Set up a conversion and give it a set of laws.
-  ConversionTarget target(getContext());
-  target.markUnknownOpDynamicallyLegal([](Operation *) { return true; });
-  target.addIllegalOp<ChannelBufferOp>();
-  target.addIllegalOp<ESIPureModuleOp>();
-
-  // Add all the conversion patterns.
-  RewritePatternSet patterns(&getContext());
-  patterns.insert<ChannelBufferLowering>(&getContext());
-  patterns.insert<PureModuleLowering>(&getContext());
-
-  // Run the conversion.
-  if (failed(
-          applyPartialConversion(getOperation(), target, std::move(patterns))))
-    signalPassFailure();
-}
-
-//===----------------------------------------------------------------------===//
-// Lower ESI ports pass.
-//===----------------------------------------------------------------------===//
-
-/// Return a attribute with the specified suffix appended.
-static StringAttr appendToRtlName(StringAttr base, Twine suffix) {
-  auto *context = base.getContext();
-  return StringAttr::get(context, base.getValue() + suffix);
-}
-
-// Returns either the string dialect attr stored in 'op' going by the name
-// 'attrName' or 'def' if the attribute doesn't exist in 'op'.
-inline static StringRef getStringAttributeOr(Operation *op, StringRef attrName,
-                                             StringRef def) {
-  auto attr = op->getAttrOfType<StringAttr>(attrName);
-  if (attr)
-    return attr.getValue();
-  return def;
-}
-
-namespace {
-class SignalingStandard;
-
-/// Responsible for: lowering module ports, updating the module body, and
-/// updating said modules instances.
-class ChannelRewriter {
-public:
-  ChannelRewriter(hw::HWMutableModuleLike mod)
-      : inSuffix(getStringAttributeOr(mod, extModPortInSuffix, "")),
-        outSuffix(getStringAttributeOr(mod, extModPortOutSuffix, "")),
-        validSuffix(getStringAttributeOr(mod, extModPortValidSuffix, "_valid")),
-        readySuffix(getStringAttributeOr(mod, extModPortReadySuffix, "_ready")),
-        rdenSuffix(getStringAttributeOr(mod, extModPortRdenSuffix, "_rden")),
-        emptySuffix(getStringAttributeOr(mod, extModPortEmptySuffix, "_empty")),
-        mod(mod),
-        flattenStructs(mod->hasAttr(extModPortFlattenStructsAttrName)),
-        body(nullptr), foundEsiPorts(false) {
-
-    if (mod->getNumRegions() == 1 && mod->getRegion(0).hasOneBlock())
-      body = &mod->getRegion(0).front();
-  }
-
-  /// Convert all input and output ChannelTypes into the specified wire-level
-  /// signaling standard. Try not to change the order and materialize ops in
-  /// reasonably intuitive locations. Will modify the module and body only if
-  /// one exists.
-  LogicalResult rewriteChannelsOnModule();
-
-  /// Update an instance pointing to this module. Uses the bookkeeping
-  /// information stored in this class to ease the update instead of recreating
-  /// the algorithm which did the mapping initially.
-  void updateInstance(InstanceOp inst);
-
-  hw::HWMutableModuleLike getModule() const { return mod; }
-  Block *getBody() const { return body; }
-
-  /// These two methods take care of allocating new ports in the correct place
-  /// based on the position of 'origPort'. The new port is based on the original
-  /// name and suffix. The specification for the new port is given by `newPort`
-  /// and is recorded internally. Any changes to 'newPort' after calling this
-  /// will not be reflected in the modules new port list.
-  Value createNewInput(PortInfo origPort, Twine suffix, Type type,
-                       PortInfo &newPort);
-  /// Same as above. 'output' is the value fed into the new port and is required
-  /// if 'body' is non-null. Important note: cannot be a backedge which gets
-  /// replaced since this isn't attached to an op until later in the pass.
-  void createNewOutput(PortInfo origPort, Twine suffix, Type type, Value output,
-                       PortInfo &newPort);
-
-  bool shouldFlattenStructs() const { return flattenStructs; }
-
-  /// Some external modules use unusual port naming conventions. Since we want
-  /// to avoid needing to write wrappers, provide some flexibility in the naming
-  /// convention.
-  const StringRef inSuffix, outSuffix;
-  const StringRef validSuffix, readySuffix, rdenSuffix, emptySuffix;
-
-private:
-  hw::HWMutableModuleLike mod;
-  // Does the module demand that we break out all the struct fields into
-  // individual fields?
-  bool flattenStructs;
-  // If the module has a block and it wants to be modified, this'll be non-null.
-  Block *body;
-  // Did we find an ESI port?
-  bool foundEsiPorts;
-  // Keep around a reference to the specific signaling standard classes to
-  // facilitate updating the instance ops. Indexed by the original port
-  // location.
-  SmallVector<std::unique_ptr<SignalingStandard>> loweredInputs;
-  SmallVector<std::unique_ptr<SignalingStandard>> loweredOutputs;
-
-  // Tracking information to modify the module. Populated by the
-  // 'createNew(Input|Output)' methods. Not needed by `updateInstance`, so we
-  // can clear them once the module ports have been modified. Default length is
-  // 0 to save memory since we'll be keeping this around for later use.
-  SmallVector<std::pair<unsigned, PortInfo>, 0> newInputs;
-  SmallVector<std::pair<unsigned, PortInfo>, 0> newOutputs;
-  SmallVector<Value, 0> newOutputValues;
-};
-
-/// Base class for the signaling standard of a particular port. Abstracts the
-/// details of a particular signaling standard from the port layout. Subclasses
-/// keep around port mapping information to use when updating instances.
-class SignalingStandard {
-public:
-  SignalingStandard(ChannelRewriter &rewriter, PortInfo origPort)
-      : rewriter(rewriter), body(rewriter.getBody()), origPort(origPort) {}
-  virtual ~SignalingStandard() = default;
-
-  // Lower the specified (possibly high-level ESI) port into a wire-level
-  // signaling protocol. The two virtual methods 'build*Signals' should be
-  // overridden by subclasses. They should use the 'create*' methods in
-  // 'ChannelRewriter' to create the necessary ports.
-  void lowerPort() {
-    if (origPort.direction == PortDirection::OUTPUT)
-      buildOutputSignals();
-    else
-      buildInputSignals();
-  }
-
-  /// Update an instance port to the new port information. Also adds the proper
-  /// ESI ops to map the channel to the wire signaling standard. These get
-  /// lowered away in a later pass.
-  virtual void mapInputSignals(OpBuilder &b, Operation *inst, Value instValue,
-                               SmallVectorImpl<Value> &newOperands,
-                               ArrayRef<Backedge> newResults) = 0;
-  virtual void mapOutputSignals(OpBuilder &b, Operation *inst, Value instValue,
-                                SmallVectorImpl<Value> &newOperands,
-                                ArrayRef<Backedge> newResults) = 0;
-
-protected:
-  virtual void buildInputSignals() = 0;
-  virtual void buildOutputSignals() = 0;
-
-  ChannelRewriter &rewriter;
-  Block *body;
-  PortInfo origPort;
-
-  hw::HWMutableModuleLike getModule() { return rewriter.getModule(); }
-  MLIRContext *getContext() { return getModule()->getContext(); }
-
-  SmallVector<PortInfo> dataPorts;
-
-  /// Data ports aren't (generally) treated differently by different signaling
-  /// standards. Since we want to support "flattened" structs as well as not
-  /// (which is orthogonal to the control signals), put all of the data port
-  /// transform logic in these general methods.
-  Value buildInputDataPorts();
-  void buildOutputDataPorts(Value data);
-  void mapInputDataPorts(OpBuilder &b, Value unwrappedData,
-                         SmallVectorImpl<Value> &newOperands);
-  Value mapOutputDataPorts(OpBuilder &b, ArrayRef<Backedge> newResults);
-};
-
-// Build the input data ports. If it's a channel of a struct (and we've been
-// asked to flatten it), flatten it into a port for each wire. If there's a
-// body, re-construct the struct.
-Value SignalingStandard::buildInputDataPorts() {
-  auto chanTy = origPort.type.dyn_cast<ChannelType>();
-  Type dataPortType = chanTy ? chanTy.getInner() : origPort.type;
-  hw::StructType origStruct =
-      chanTy ? dataPortType.dyn_cast<hw::StructType>() : hw::StructType();
-
-  if (!rewriter.shouldFlattenStructs() || !origStruct) {
-    dataPorts.push_back({});
-    return rewriter.createNewInput(origPort, "", dataPortType, dataPorts[0]);
-  }
-
-  ArrayRef<hw::StructType::FieldInfo> elements = origStruct.getElements();
-  dataPorts.append(elements.size(), {});
-  SmallVector<Value, 16> elementValues;
-  for (auto [idx, element] : llvm::enumerate(elements))
-    elementValues.push_back(rewriter.createNewInput(
-        origPort, "_" + element.name.getValue(), element.type, dataPorts[idx]));
-  if (!body)
-    return {};
-  return OpBuilder::atBlockBegin(body).create<hw::StructCreateOp>(
-      origPort.loc, origStruct, elementValues);
-}
-
-// Map a data value into the new operands for an instance. If the original type
-// was a channel of a struct (and we've been asked to flatten it), break it up
-// into per-field values.
-void SignalingStandard::mapInputDataPorts(OpBuilder &b, Value unwrappedData,
-                                          SmallVectorImpl<Value> &newOperands) {
-  auto chanTy = origPort.type.dyn_cast<ChannelType>();
-  Type dataPortType = chanTy ? chanTy.getInner() : origPort.type;
-  hw::StructType origStruct =
-      chanTy ? dataPortType.dyn_cast<hw::StructType>() : hw::StructType();
-
-  if (!rewriter.shouldFlattenStructs() || !origStruct) {
-    newOperands[dataPorts[0].argNum] = unwrappedData;
-  } else {
-    auto explode = b.create<hw::StructExplodeOp>(origPort.loc, unwrappedData);
-    assert(explode->getNumResults() == dataPorts.size());
-    for (auto [dataPort, fieldValue] :
-         llvm::zip(dataPorts, explode.getResults()))
-      newOperands[dataPort.argNum] = fieldValue;
-  }
-}
-
-// Build the data ports for outputs. If the original type was a channel of a
-// struct (and we've been asked to flatten it), explode the struct to create
-// individual ports.
-void SignalingStandard::buildOutputDataPorts(Value data) {
-  auto chanTy = origPort.type.dyn_cast<ChannelType>();
-  Type dataPortType = chanTy ? chanTy.getInner() : origPort.type;
-  hw::StructType origStruct =
-      chanTy ? dataPortType.dyn_cast<hw::StructType>() : hw::StructType();
-
-  if (!rewriter.shouldFlattenStructs() || !origStruct) {
-    dataPorts.push_back({});
-    rewriter.createNewOutput(origPort, "", dataPortType, data, dataPorts[0]);
-  } else {
-    ArrayRef<hw::StructType::FieldInfo> elements = origStruct.getElements();
-    dataPorts.append(elements.size(), {});
-
-    Operation *explode = nullptr;
-    if (body)
-      explode = OpBuilder::atBlockTerminator(body).create<hw::StructExplodeOp>(
-          origPort.loc, data);
-
-    for (size_t idx = 0, e = elements.size(); idx < e; ++idx) {
-      auto field = elements[idx];
-      Value fieldValue = explode ? explode->getResult(idx) : Value();
-      rewriter.createNewOutput(origPort, "_" + field.name.getValue(),
-                               field.type, fieldValue, dataPorts[idx]);
-    }
-  }
-}
-
-// Map the data ports coming off an instance back into the original ports. If
-// the original type was a channel of a struct (and we've been asked to flatten
-// it), construct the original struct from the new ports.
-Value SignalingStandard::mapOutputDataPorts(OpBuilder &b,
-                                            ArrayRef<Backedge> newResults) {
-  auto chanTy = origPort.type.dyn_cast<ChannelType>();
-  Type dataPortType = chanTy ? chanTy.getInner() : origPort.type;
-  hw::StructType origStruct =
-      chanTy ? dataPortType.dyn_cast<hw::StructType>() : hw::StructType();
-
-  if (!rewriter.shouldFlattenStructs() || !origStruct)
-    return newResults[dataPorts[0].argNum];
-
-  SmallVector<Value, 16> fieldValues;
-  for (auto portInfo : dataPorts)
-    fieldValues.push_back(newResults[portInfo.argNum]);
-  return b.create<hw::StructCreateOp>(origPort.loc, origStruct, fieldValues);
-}
-
-/// We consider non-ESI ports to be ad-hoc signaling or 'raw wires'. (Which
-/// counts as a signaling protocol if one squints pretty hard). We mostly do
-/// this since it allows us a more consistent internal API.
-class RawWires : public SignalingStandard {
-public:
-  using SignalingStandard::SignalingStandard;
-
-  void mapInputSignals(OpBuilder &b, Operation *inst, Value instValue,
-                       SmallVectorImpl<Value> &newOperands,
-                       ArrayRef<Backedge> newResults) override {
-    mapInputDataPorts(b, instValue, newOperands);
-  }
-  void mapOutputSignals(OpBuilder &b, Operation *inst, Value instValue,
-                        SmallVectorImpl<Value> &newOperands,
-                        ArrayRef<Backedge> newResults) override {
-    instValue.replaceAllUsesWith(mapOutputDataPorts(b, newResults));
-  }
-
-private:
-  void buildInputSignals() override {
-    Value newValue = buildInputDataPorts();
-    if (body)
-      body->getArgument(origPort.argNum).replaceAllUsesWith(newValue);
-  }
-
-  void buildOutputSignals() override {
-    Value output;
-    if (body)
-      output = body->getTerminator()->getOperand(origPort.argNum);
-    buildOutputDataPorts(output);
-  }
-};
-
-/// Implement the Valid/Ready signaling standard.
-class ValidReady : public SignalingStandard {
-public:
-  using SignalingStandard::SignalingStandard;
-
-  void mapInputSignals(OpBuilder &b, Operation *inst, Value instValue,
-                       SmallVectorImpl<Value> &newOperands,
-                       ArrayRef<Backedge> newResults) override;
-  void mapOutputSignals(OpBuilder &b, Operation *inst, Value instValue,
-                        SmallVectorImpl<Value> &newOperands,
-                        ArrayRef<Backedge> newResults) override;
-
-private:
-  void buildInputSignals() override;
-  void buildOutputSignals() override;
-
-  // Keep around information about the port numbers of the relevant ports and
-  // use that later to update the instances.
-  PortInfo validPort;
-  PortInfo readyPort;
-};
-
-/// Implement the FIFO signaling standard.
-class FIFO : public SignalingStandard {
-public:
-  using SignalingStandard::SignalingStandard;
-
-  void mapInputSignals(OpBuilder &b, Operation *inst, Value instValue,
-                       SmallVectorImpl<Value> &newOperands,
-                       ArrayRef<Backedge> newResults) override;
-  void mapOutputSignals(OpBuilder &b, Operation *inst, Value instValue,
-                        SmallVectorImpl<Value> &newOperands,
-                        ArrayRef<Backedge> newResults) override;
-
-private:
-  void buildInputSignals() override;
-  void buildOutputSignals() override;
-
-  // Keep around information about the port numbers of the relevant ports and
-  // use that later to update the instances.
-  PortInfo rdenPort;
-  PortInfo emptyPort;
-};
-} // namespace
-
-Value ChannelRewriter::createNewInput(PortInfo origPort, Twine suffix,
-                                      Type type, PortInfo &newPort) {
-  newPort = PortInfo{appendToRtlName(origPort.name, suffix.isTriviallyEmpty()
-                                                        ? ""
-                                                        : suffix + inSuffix),
-                     PortDirection::INPUT,
-                     type,
-                     newInputs.size(),
-                     {},
-                     origPort.loc};
-  newInputs.emplace_back(0, newPort);
-
-  if (!body)
-    return {};
-  return body->addArgument(type, origPort.loc);
-}
-
-void ChannelRewriter::createNewOutput(PortInfo origPort, Twine suffix,
-                                      Type type, Value output,
-                                      PortInfo &newPort) {
-  newPort = PortInfo{appendToRtlName(origPort.name, suffix.isTriviallyEmpty()
-                                                        ? ""
-                                                        : suffix + outSuffix),
-                     PortDirection::OUTPUT,
-                     type,
-                     newOutputs.size(),
-                     {},
-                     origPort.loc};
-  newOutputs.emplace_back(0, newPort);
-
-  if (!body)
-    return;
-  newOutputValues.push_back(output);
-}
-
-LogicalResult ChannelRewriter::rewriteChannelsOnModule() {
-  // Build ops in the module.
-  ModulePortInfo ports = mod.getPorts();
-
-  // Determine and create a `SignalingStandard` for said port.
-  auto createLowering = [&](PortInfo port) -> LogicalResult {
-    auto &loweredPorts = port.direction == PortDirection::OUTPUT
-                             ? loweredOutputs
-                             : loweredInputs;
-
-    auto chanTy = port.type.dyn_cast<ChannelType>();
-    if (!chanTy) {
-      loweredPorts.emplace_back(new RawWires(*this, port));
-    } else {
-      // Mark this as a module which needs port lowering.
-      foundEsiPorts = true;
-
-      // Determine which ESI signaling standard is specified.
-      ChannelSignaling signaling = chanTy.getSignaling();
-      if (signaling == ChannelSignaling::ValidReady) {
-        loweredPorts.emplace_back(new ValidReady(*this, port));
-      } else if (signaling == ChannelSignaling::FIFO0) {
-        loweredPorts.emplace_back(new FIFO(*this, port));
-      } else {
-        auto error =
-            mod.emitOpError("encountered unknown signaling standard on port '")
-            << stringifyEnum(signaling) << "'";
-        error.attachNote(port.loc);
-        return error;
-      }
-    }
-    return success();
-  };
-
-  // Find the ESI ports and decide the signaling standard.
-  for (PortInfo port : ports.inputs)
-    if (failed(createLowering(port)))
-      return failure();
-  for (PortInfo port : ports.outputs)
-    if (failed(createLowering(port)))
-      return failure();
-
-  // Bail early if we didn't find any.
-  if (!foundEsiPorts) {
-    // Memory optimization.
-    loweredInputs.clear();
-    loweredOutputs.clear();
-    return success();
-  }
-
-  // Lower the ESI ports -- this mutates the body directly and builds the port
-  // lists.
-  for (auto &lowering : loweredInputs)
-    lowering->lowerPort();
-  for (auto &lowering : loweredOutputs)
-    lowering->lowerPort();
-
-  // Set up vectors to erase _all_ the ports. It's easier to rebuild everything
-  // (including the non-ESI ports) than reason about interleaving the newly
-  // lowered ESI ports with the non-ESI ports. Also, the 'modifyPorts' method
-  // ends up rebuilding the port lists anyway, so this isn't nearly as expensive
-  // as it may seem.
-  SmallVector<unsigned> inputsToErase;
-  for (size_t i = 0, e = mod.getNumInputs(); i < e; ++i)
-    inputsToErase.push_back(i);
-  SmallVector<unsigned> outputsToErase;
-  for (size_t i = 0, e = mod.getNumOutputs(); i < e; ++i)
-    outputsToErase.push_back(i);
-
-  mod.modifyPorts(newInputs, newOutputs, inputsToErase, outputsToErase);
-
-  if (!body)
-    return success();
-
-  // We should only erase the original arguments. New ones were appended with
-  // the `createInput` method call.
-  body->eraseArguments([&ports](BlockArgument arg) {
-    return arg.getArgNumber() < ports.inputs.size();
-  });
-  // Set the new operands, overwriting the old ones.
-  body->getTerminator()->setOperands(newOutputValues);
-
-  // Memory optimization -- we don't need these anymore.
-  newInputs.clear();
-  newOutputs.clear();
-  newOutputValues.clear();
-  return success();
-}
-
-void ValidReady::buildInputSignals() {
-  Type i1 = IntegerType::get(getContext(), 1, IntegerType::Signless);
-
-  // When we find one, add a data and valid signal to the new args.
-  Value data = buildInputDataPorts();
-  Value valid =
-      rewriter.createNewInput(origPort, rewriter.validSuffix, i1, validPort);
-
-  Value ready;
-  if (body) {
-    ImplicitLocOpBuilder b(origPort.loc, body, body->begin());
-    // Build the ESI wrap operation to translate the lowered signals to what
-    // they were. (A later pass takes care of eliminating the ESI ops.)
-    auto wrap = b.create<WrapValidReadyOp>(data, valid);
-    ready = wrap.getReady();
-    // Replace uses of the old ESI port argument with the new one from the
-    // wrap.
-    body->getArgument(origPort.argNum).replaceAllUsesWith(wrap.getChanOutput());
-  }
-
-  rewriter.createNewOutput(origPort, rewriter.readySuffix, i1, ready,
-                           readyPort);
-}
-
-void ValidReady::mapInputSignals(OpBuilder &b, Operation *inst, Value instValue,
-                                 SmallVectorImpl<Value> &newOperands,
-                                 ArrayRef<Backedge> newResults) {
-  auto unwrap = b.create<UnwrapValidReadyOp>(inst->getLoc(),
-                                             inst->getOperand(origPort.argNum),
-                                             newResults[readyPort.argNum]);
-  mapInputDataPorts(b, unwrap.getRawOutput(), newOperands);
-  newOperands[validPort.argNum] = unwrap.getValid();
-}
-
-void ValidReady::buildOutputSignals() {
-  Type i1 = IntegerType::get(getContext(), 1, IntegerType::Signless);
-
-  Value ready =
-      rewriter.createNewInput(origPort, rewriter.readySuffix, i1, readyPort);
-  Value data, valid;
-  if (body) {
-    auto *terminator = body->getTerminator();
-    ImplicitLocOpBuilder b(origPort.loc, terminator);
-
-    auto unwrap = b.create<UnwrapValidReadyOp>(
-        terminator->getOperand(origPort.argNum), ready);
-    data = unwrap.getRawOutput();
-    valid = unwrap.getValid();
-  }
-
-  // New outputs.
-  buildOutputDataPorts(data);
-  rewriter.createNewOutput(origPort, rewriter.validSuffix, i1, valid,
-                           validPort);
-}
-
-void ValidReady::mapOutputSignals(OpBuilder &b, Operation *inst,
-                                  Value instValue,
-                                  SmallVectorImpl<Value> &newOperands,
-                                  ArrayRef<Backedge> newResults) {
-  Value data = mapOutputDataPorts(b, newResults);
-  auto wrap = b.create<WrapValidReadyOp>(inst->getLoc(), data,
-                                         newResults[validPort.argNum]);
-  inst->getResult(origPort.argNum).replaceAllUsesWith(wrap.getChanOutput());
-  newOperands[readyPort.argNum] = wrap.getReady();
-}
-
-void FIFO::buildInputSignals() {
-  Type i1 = IntegerType::get(getContext(), 1, IntegerType::Signless);
-  auto chanTy = origPort.type.cast<ChannelType>();
-
-  // When we find one, add a data and valid signal to the new args.
-  Value data = buildInputDataPorts();
-  Value empty =
-      rewriter.createNewInput(origPort, rewriter.emptySuffix, i1, emptyPort);
-
-  Value rden;
-  if (body) {
-    ImplicitLocOpBuilder b(origPort.loc, body, body->begin());
-    // Build the ESI wrap operation to translate the lowered signals to what
-    // they were. (A later pass takes care of eliminating the ESI ops.)
-    auto wrap = b.create<WrapFIFOOp>(ArrayRef<Type>({chanTy, b.getI1Type()}),
-                                     data, empty);
-    rden = wrap.getRden();
-    // Replace uses of the old ESI port argument with the new one from the
-    // wrap.
-    body->getArgument(origPort.argNum).replaceAllUsesWith(wrap.getChanOutput());
-  }
-
-  rewriter.createNewOutput(origPort, rewriter.rdenSuffix, i1, rden, rdenPort);
-}
-
-void FIFO::mapInputSignals(OpBuilder &b, Operation *inst, Value instValue,
-                           SmallVectorImpl<Value> &newOperands,
-                           ArrayRef<Backedge> newResults) {
-  auto unwrap =
-      b.create<UnwrapFIFOOp>(inst->getLoc(), inst->getOperand(origPort.argNum),
-                             newResults[rdenPort.argNum]);
-  mapInputDataPorts(b, unwrap.getData(), newOperands);
-  newOperands[emptyPort.argNum] = unwrap.getEmpty();
-}
-
-void FIFO::buildOutputSignals() {
-  Type i1 = IntegerType::get(getContext(), 1, IntegerType::Signless);
-
-  Value rden =
-      rewriter.createNewInput(origPort, rewriter.rdenSuffix, i1, rdenPort);
-  Value data, empty;
-  if (body) {
-    auto *terminator = body->getTerminator();
-    ImplicitLocOpBuilder b(origPort.loc, terminator);
-
-    auto unwrap =
-        b.create<UnwrapFIFOOp>(terminator->getOperand(origPort.argNum), rden);
-    data = unwrap.getData();
-    empty = unwrap.getEmpty();
-  }
-
-  // New outputs.
-  buildOutputDataPorts(data);
-  rewriter.createNewOutput(origPort, rewriter.emptySuffix, i1, empty,
-                           emptyPort);
-}
-
-void FIFO::mapOutputSignals(OpBuilder &b, Operation *inst, Value instValue,
-                            SmallVectorImpl<Value> &newOperands,
-                            ArrayRef<Backedge> newResults) {
-  Value data = mapOutputDataPorts(b, newResults);
-  auto wrap = b.create<WrapFIFOOp>(
-      inst->getLoc(), ArrayRef<Type>({origPort.type, b.getI1Type()}), data,
-      newResults[emptyPort.argNum]);
-  inst->getResult(origPort.argNum).replaceAllUsesWith(wrap.getChanOutput());
-  newOperands[rdenPort.argNum] = wrap.getRden();
-}
-
-/// Update an instance of an updated module by adding `esi.[un]wrap.vr`
-/// ops around the instance. Lowering or folding away `[un]wrap` ops is
-/// another pass.
-void ChannelRewriter::updateInstance(InstanceOp inst) {
-  if (!foundEsiPorts)
-    return;
-
-  ImplicitLocOpBuilder b(inst.getLoc(), inst);
-  BackedgeBuilder beb(b, inst.getLoc());
-  ModulePortInfo ports = mod.getPorts();
-
-  // Create backedges for the future instance results so the signal mappers can
-  // use the future results as values.
-  SmallVector<Backedge> newResults;
-  for (PortInfo outputPort : ports.outputs)
-    newResults.push_back(beb.get(outputPort.type));
-
-  // Map the operands.
-  SmallVector<Value> newOperands(ports.inputs.size(), {});
-  for (size_t oldOpIdx = 0, e = inst.getNumOperands(); oldOpIdx < e; ++oldOpIdx)
-    loweredInputs[oldOpIdx]->mapInputSignals(
-        b, inst, inst->getOperand(oldOpIdx), newOperands, newResults);
-
-  // Map the results.
-  for (size_t oldResIdx = 0, e = inst.getNumResults(); oldResIdx < e;
-       ++oldResIdx)
-    loweredOutputs[oldResIdx]->mapOutputSignals(
-        b, inst, inst->getResult(oldResIdx), newOperands, newResults);
-
-  // Clone the instance. We cannot just modifiy the existing one since the
-  // result types might have changed types and number of them.
-  assert(llvm::none_of(newOperands, [](Value v) { return !v; }));
-  b.setInsertionPointAfter(inst);
-  auto newInst =
-      b.create<InstanceOp>(mod, inst.getInstanceNameAttr(), newOperands,
-                           inst.getParameters(), inst.getInnerSymAttr());
-  newInst->setDialectAttrs(inst->getDialectAttrs());
-
-  // Assign the backedges to the new results.
-  for (auto [idx, be] : llvm::enumerate(newResults))
-    be.setValue(newInst.getResult(idx));
-
-  // Erase the old instance.
-  inst.erase();
-}
-
-namespace {
-/// Convert all the ESI ports on modules to some lower construct. SV
-/// interfaces for now on external modules, ready/valid to modules defined
-/// internally. In the future, it may be possible to select a different
-/// format.
-struct ESIPortsPass : public LowerESIPortsBase<ESIPortsPass> {
-  void runOnOperation() override;
-
-private:
-  bool updateFunc(HWModuleExternOp mod);
-  void updateInstance(HWModuleExternOp mod, InstanceOp inst);
-  ESIHWBuilder *build;
-};
-} // anonymous namespace
-
-/// Iterate through the `hw.module[.extern]`s and lower their ports.
-void ESIPortsPass::runOnOperation() {
-  ModuleOp top = getOperation();
-  ESIHWBuilder b(top);
-  build = &b;
-
-  // Find all externmodules and try to modify them. Remember the modified
-  // ones.
-  DenseMap<SymbolRefAttr, HWModuleExternOp> externModsMutated;
-  for (auto mod : top.getOps<HWModuleExternOp>())
-    if (mod->hasAttrOfType<UnitAttr>(extModBundleSignalsAttrName) &&
-        updateFunc(mod))
-      externModsMutated[FlatSymbolRefAttr::get(mod)] = mod;
-
-  // Find all instances and update them.
-  top.walk([&externModsMutated, this](InstanceOp inst) {
-    auto mapIter = externModsMutated.find(inst.getModuleNameAttr());
-    if (mapIter != externModsMutated.end())
-      updateInstance(mapIter->second, inst);
-  });
-
-  // Find all modules and try to modify them to have wires with valid/ready
-  // semantics. Remember the modified ones.
-  DenseMap<SymbolRefAttr, ChannelRewriter> modsMutated;
-  for (auto mod : top.getOps<HWMutableModuleLike>()) {
-    auto modSym = FlatSymbolRefAttr::get(mod);
-    if (externModsMutated.find(modSym) != externModsMutated.end())
-      continue;
-    auto [entry, emplaced] = modsMutated.try_emplace(modSym, mod);
-    if (!emplaced) {
-      auto error = mod.emitOpError("Detected duplicate symbol on module: ")
-                   << modSym;
-      error.attachNote(entry->second.getModule().getLoc());
-      signalPassFailure();
-      continue;
-    }
-    if (failed(entry->second.rewriteChannelsOnModule()))
-      signalPassFailure();
-  }
-
-  // Find all instances and update them.
-  top.walk([&modsMutated](InstanceOp inst) {
-    auto mapIter = modsMutated.find(inst.getModuleNameAttr());
-    if (mapIter != modsMutated.end())
-      mapIter->second.updateInstance(inst);
-  });
-
-  build = nullptr;
-}
-
-/// Convert all input and output ChannelTypes into SV Interfaces. For inputs,
-/// just switch the type to `ModportType`. For outputs, append a `ModportType`
-/// to the inputs and remove the output channel from the results. Returns true
-/// if 'mod' was updated. Delay updating the instances to amortize the IR walk
-/// over all the module updates.
-bool ESIPortsPass::updateFunc(HWModuleExternOp mod) {
-  auto *ctxt = &getContext();
-
-  bool updated = false;
-
-  SmallVector<Attribute> newArgNames, newArgLocs, newResultNames, newResultLocs;
-
-  // Reconstruct the list of operand types, changing the type whenever an ESI
-  // port is found.
-  SmallVector<Type, 16> newArgTypes;
-  size_t nextArgNo = 0;
-  for (auto argTy : mod.getArgumentTypes()) {
-    auto chanTy = argTy.dyn_cast<ChannelType>();
-    newArgNames.push_back(getModuleArgumentNameAttr(mod, nextArgNo));
-    newArgLocs.push_back(getModuleArgumentLocAttr(mod, nextArgNo));
-    nextArgNo++;
-
-    if (!chanTy) {
-      newArgTypes.push_back(argTy);
-      continue;
-    }
-
-    // When we find one, construct an interface, and add the 'source' modport
-    // to the type list.
-    auto iface = build->getOrConstructInterface(chanTy);
-    newArgTypes.push_back(iface.getModportType(ESIHWBuilder::sourceStr));
-    updated = true;
-  }
-
-  // Iterate through the results and append to one of the two below lists. The
-  // first for non-ESI-ports. The second, ports which have been re-located to
-  // an operand.
-  SmallVector<Type, 8> newResultTypes;
-  SmallVector<DictionaryAttr, 4> newResultAttrs;
-  auto funcType = mod.getFunctionType();
-  for (size_t resNum = 0, numRes = mod.getNumResults(); resNum < numRes;
-       ++resNum) {
-    Type resTy = funcType.getResult(resNum);
-    auto chanTy = resTy.dyn_cast<ChannelType>();
-    auto resNameAttr = getModuleResultNameAttr(mod, resNum);
-    auto resLocAttr = getModuleResultLocAttr(mod, resNum);
-    if (!chanTy) {
-      newResultTypes.push_back(resTy);
-      newResultNames.push_back(resNameAttr);
-      newResultLocs.push_back(resLocAttr);
-      continue;
-    }
-
-    // When we find one, construct an interface, and add the 'sink' modport to
-    // the type list.
-    InterfaceOp iface = build->getOrConstructInterface(chanTy);
-    ModportType sinkPort = iface.getModportType(ESIHWBuilder::sinkStr);
-    newArgTypes.push_back(sinkPort);
-    newArgNames.push_back(resNameAttr);
-    newArgLocs.push_back(resLocAttr);
-    updated = true;
-  }
-
-  mod->removeAttr(extModBundleSignalsAttrName);
-  if (!updated)
-    return false;
-
-  // Set the new types.
-  auto newFuncType = FunctionType::get(ctxt, newArgTypes, newResultTypes);
-  mod.setType(newFuncType);
-  setModuleArgumentNames(mod, newArgNames);
-  setModuleArgumentLocs(mod, newArgLocs);
-  setModuleResultNames(mod, newResultNames);
-  setModuleResultLocs(mod, newResultLocs);
-  return true;
-}
-
-static StringRef getOperandName(Value operand) {
-  if (BlockArgument arg = operand.dyn_cast<BlockArgument>()) {
-    auto op = arg.getParentBlock()->getParentOp();
-    if (op && hw::isAnyModule(op))
-      return hw::getModuleArgumentName(op, arg.getArgNumber());
-  } else {
-    auto srcOp = operand.getDefiningOp();
-    if (auto instOp = dyn_cast<InstanceOp>(srcOp))
-      return instOp.instanceName();
-
-    if (auto srcName = srcOp->getAttrOfType<StringAttr>("name"))
-      return srcName.getValue();
-  }
-  return "";
-}
-
-/// Create a reasonable name for a SV interface instance.
-static std::string &constructInstanceName(Value operand, InterfaceOp iface,
-                                          std::string &name) {
-  llvm::raw_string_ostream s(name);
-  // Drop the "IValidReady_" part of the interface name.
-  s << llvm::toLower(iface.getSymName()[12]) << iface.getSymName().substr(13);
-
-  // Indicate to where the source is connected.
-  if (operand.hasOneUse()) {
-    Operation *dstOp = *operand.getUsers().begin();
-    if (auto instOp = dyn_cast<InstanceOp>(dstOp))
-      s << "To" << llvm::toUpper(instOp.instanceName()[0])
-        << instOp.instanceName().substr(1);
-    else if (auto dstName = dstOp->getAttrOfType<StringAttr>("name"))
-      s << "To" << dstName.getValue();
-  }
-
-  // Indicate to where the sink is connected.
-  StringRef operName = getOperandName(operand);
-  if (!operName.empty())
-    s << "From" << llvm::toUpper(operName[0]) << operName.substr(1);
-  return s.str();
-}
-
-/// Update an instance of an updated module by adding `esi.(un)wrap.iface`
-/// around the instance. Create a new instance at the end from the lists built
-/// up before.
-void ESIPortsPass::updateInstance(HWModuleExternOp mod, InstanceOp inst) {
-  using namespace circt::sv;
-  circt::ImplicitLocOpBuilder instBuilder(inst.getLoc(), inst);
-  FunctionType funcTy = mod.getFunctionType();
-
-  // op counter for error reporting purposes.
-  size_t opNum = 0;
-  // List of new operands.
-  SmallVector<Value, 16> newOperands;
-
-  // Fill the new operand list with old plain operands and mutated ones.
-  std::string nameStringBuffer; // raw_string_ostream uses std::string.
-  for (auto op : inst.getOperands()) {
-    auto instChanTy = op.getType().dyn_cast<ChannelType>();
-    if (!instChanTy) {
-      newOperands.push_back(op);
-      ++opNum;
-      continue;
-    }
-
-    // Get the interface from the cache, and make sure it's the same one as
-    // being used in the module.
-    auto iface = build->getOrConstructInterface(instChanTy);
-    if (iface.getModportType(ESIHWBuilder::sourceStr) !=
-        funcTy.getInput(opNum)) {
-      inst.emitOpError("ESI ChannelType (operand #")
-          << opNum << ") doesn't match module!";
-      ++opNum;
-      newOperands.push_back(op);
-      continue;
-    }
-    ++opNum;
-
-    // Build a gasket by instantiating an interface, connecting one end to an
-    // `esi.unwrap.iface` and the other end to the instance.
-    auto ifaceInst =
-        instBuilder.create<InterfaceInstanceOp>(iface.getInterfaceType());
-    nameStringBuffer.clear();
-    ifaceInst->setAttr(
-        "name",
-        StringAttr::get(mod.getContext(),
-                        constructInstanceName(op, iface, nameStringBuffer)));
-    GetModportOp sinkModport =
-        instBuilder.create<GetModportOp>(ifaceInst, ESIHWBuilder::sinkStr);
-    instBuilder.create<UnwrapSVInterfaceOp>(op, sinkModport);
-    GetModportOp sourceModport =
-        instBuilder.create<GetModportOp>(ifaceInst, ESIHWBuilder::sourceStr);
-    // Finally, add the correct modport to the list of operands.
-    newOperands.push_back(sourceModport);
-  }
-
-  // Go through the results and get both a list of the plain old values being
-  // produced and their types.
-  SmallVector<Value, 8> newResults;
-  SmallVector<Type, 8> newResultTypes;
-  for (size_t resNum = 0, numRes = inst.getNumResults(); resNum < numRes;
-       ++resNum) {
-    Value res = inst.getResult(resNum);
-    auto instChanTy = res.getType().dyn_cast<ChannelType>();
-    if (!instChanTy) {
-      newResults.push_back(res);
-      newResultTypes.push_back(res.getType());
-      continue;
-    }
-
-    // Get the interface from the cache, and make sure it's the same one as
-    // being used in the module.
-    auto iface = build->getOrConstructInterface(instChanTy);
-    if (iface.getModportType(ESIHWBuilder::sinkStr) != funcTy.getInput(opNum)) {
-      inst.emitOpError("ESI ChannelType (result #")
-          << resNum << ", operand #" << opNum << ") doesn't match module!";
-      ++opNum;
-      newResults.push_back(res);
-      newResultTypes.push_back(res.getType());
-      continue;
-    }
-    ++opNum;
-
-    // Build a gasket by instantiating an interface, connecting one end to an
-    // `esi.wrap.iface` and the other end to the instance. Append it to the
-    // operand list.
-    auto ifaceInst =
-        instBuilder.create<InterfaceInstanceOp>(iface.getInterfaceType());
-    nameStringBuffer.clear();
-    ifaceInst->setAttr(
-        "name",
-        StringAttr::get(mod.getContext(),
-                        constructInstanceName(res, iface, nameStringBuffer)));
-    GetModportOp sourceModport =
-        instBuilder.create<GetModportOp>(ifaceInst, ESIHWBuilder::sourceStr);
-    auto newChannel =
-        instBuilder.create<WrapSVInterfaceOp>(res.getType(), sourceModport);
-    // Connect all the old users of the output channel with the newly
-    // wrapped replacement channel.
-    res.replaceAllUsesWith(newChannel);
-    GetModportOp sinkModport =
-        instBuilder.create<GetModportOp>(ifaceInst, ESIHWBuilder::sinkStr);
-    // And add the modport on the other side to the new operand list.
-    newOperands.push_back(sinkModport);
-  }
-
-  // Create the new instance!
-  InstanceOp newInst = instBuilder.create<InstanceOp>(
-      mod, inst.getInstanceNameAttr(), newOperands, inst.getParameters(),
-      inst.getInnerSymAttr());
-
-  // Go through the old list of non-ESI result values, and replace them with
-  // the new non-ESI results.
-  for (size_t resNum = 0, numRes = newResults.size(); resNum < numRes;
-       ++resNum) {
-    newResults[resNum].replaceAllUsesWith(newInst.getResult(resNum));
-  }
-  // Erase the old instance!
-  inst.erase();
-}
-
-//===----------------------------------------------------------------------===//
-// Lower to HW/SV conversions and pass.
-//===----------------------------------------------------------------------===//
-
-namespace {
-/// Lower PipelineStageOp ops to an HW implementation. Unwrap and re-wrap
-/// appropriately. Another conversion will take care merging the resulting
-/// adjacent wrap/unwrap ops.
-struct PipelineStageLowering : public OpConversionPattern<PipelineStageOp> {
-public:
-  PipelineStageLowering(ESIHWBuilder &builder, MLIRContext *ctxt)
-      : OpConversionPattern(ctxt), builder(builder) {}
-  using OpConversionPattern::OpConversionPattern;
-
-  LogicalResult
-  matchAndRewrite(PipelineStageOp stage, OpAdaptor adaptor,
-                  ConversionPatternRewriter &rewriter) const final;
-
-private:
-  ESIHWBuilder &builder;
-};
-} // anonymous namespace
-
-LogicalResult PipelineStageLowering::matchAndRewrite(
-    PipelineStageOp stage, OpAdaptor adaptor,
-    ConversionPatternRewriter &rewriter) const {
-  auto loc = stage.getLoc();
-  auto chPort = stage.getInput().getType().dyn_cast<ChannelType>();
-  if (!chPort)
-    return rewriter.notifyMatchFailure(stage, "stage had wrong type");
-  Operation *symTable = stage->getParentWithTrait<OpTrait::SymbolTable>();
-  auto stageModule = builder.declareStage(symTable, stage);
-
-  size_t width = circt::hw::getBitWidth(chPort.getInner());
-
-  ArrayAttr stageParams =
-      builder.getStageParameterList(rewriter.getUI32IntegerAttr(width));
-
-  // Unwrap the channel. The ready signal is a Value we haven't created yet,
-  // so create a temp value and replace it later. Give this constant an
-  // odd-looking type to make debugging easier.
-  circt::BackedgeBuilder back(rewriter, loc);
-  circt::Backedge wrapReady = back.get(rewriter.getI1Type());
-  auto unwrap =
-      rewriter.create<UnwrapValidReadyOp>(loc, stage.getInput(), wrapReady);
-
-  StringRef pipeStageName = "pipelineStage";
-  if (auto name = stage->getAttrOfType<StringAttr>("name"))
-    pipeStageName = name.getValue();
-
-  // Instantiate the "ESI_PipelineStage" external module.
-  circt::Backedge stageReady = back.get(rewriter.getI1Type());
-  llvm::SmallVector<Value> operands = {stage.getClk(), stage.getRst()};
-  operands.push_back(unwrap.getRawOutput());
-  operands.push_back(unwrap.getValid());
-  operands.push_back(stageReady);
-  auto stageInst = rewriter.create<InstanceOp>(loc, stageModule, pipeStageName,
-                                               operands, stageParams);
-  auto stageInstResults = stageInst.getResults();
-
-  // Set a_ready (from the unwrap) back edge correctly to its output from
-  // stage.
-  wrapReady.setValue(stageInstResults[0]);
-  Value x, xValid;
-  x = stageInstResults[1];
-  xValid = stageInstResults[2];
-
-  // Wrap up the output of the HW stage module.
-  auto wrap = rewriter.create<WrapValidReadyOp>(
-      loc, chPort, rewriter.getI1Type(), x, xValid);
-  // Set the stages x_ready backedge correctly.
-  stageReady.setValue(wrap.getReady());
-
-  rewriter.replaceOp(stage, wrap.getChanOutput());
-  return success();
-}
-
-namespace {
-struct NullSourceOpLowering : public OpConversionPattern<NullSourceOp> {
-public:
-  NullSourceOpLowering(MLIRContext *ctxt) : OpConversionPattern(ctxt) {}
-  using OpConversionPattern::OpConversionPattern;
-
-  LogicalResult
-  matchAndRewrite(NullSourceOp nullop, OpAdaptor adaptor,
-                  ConversionPatternRewriter &rewriter) const final;
-};
-} // anonymous namespace
-
-LogicalResult NullSourceOpLowering::matchAndRewrite(
-    NullSourceOp nullop, OpAdaptor adaptor,
-    ConversionPatternRewriter &rewriter) const {
-  auto innerType = nullop.getOut().getType().cast<ChannelType>().getInner();
-  Location loc = nullop.getLoc();
-  int64_t width = hw::getBitWidth(innerType);
-  if (width == -1)
-    return rewriter.notifyMatchFailure(
-        nullop, "NullOp lowering only supports hw types");
-  auto valid =
-      rewriter.create<hw::ConstantOp>(nullop.getLoc(), rewriter.getI1Type(), 0);
-  auto zero =
-      rewriter.create<hw::ConstantOp>(loc, rewriter.getIntegerType(width), 0);
-  auto typedZero = rewriter.create<hw::BitcastOp>(loc, innerType, zero);
-  auto wrap = rewriter.create<WrapValidReadyOp>(loc, typedZero, valid);
-  wrap->setAttr("name", rewriter.getStringAttr("nullsource"));
-  rewriter.replaceOp(nullop, {wrap.getChanOutput()});
-  return success();
-}
-
-namespace {
-/// Eliminate back-to-back wrap-unwraps to reduce the number of ESI channels.
-struct RemoveWrapUnwrap : public ConversionPattern {
-public:
-  RemoveWrapUnwrap(MLIRContext *context)
-      : ConversionPattern(MatchAnyOpTypeTag(), /*benefit=*/1, context) {}
-
-  virtual LogicalResult
-  matchAndRewrite(Operation *op, ArrayRef<Value> operands,
-                  ConversionPatternRewriter &rewriter) const override {
-    Value valid, ready, data;
-    WrapValidReadyOp wrap = dyn_cast<WrapValidReadyOp>(op);
-    UnwrapValidReadyOp unwrap = dyn_cast<UnwrapValidReadyOp>(op);
-    if (wrap) {
-      if (!wrap.getChanOutput().hasOneUse() ||
-          !(unwrap = dyn_cast<UnwrapValidReadyOp>(
-                wrap.getChanOutput().use_begin()->getOwner())))
-        return rewriter.notifyMatchFailure(
-            wrap, "This conversion only supports wrap-unwrap back-to-back. "
-                  "Could not find 'unwrap'.");
-
-      data = operands[0];
-      valid = operands[1];
-      ready = unwrap.getReady();
-    } else if (unwrap) {
-      wrap = dyn_cast<WrapValidReadyOp>(operands[0].getDefiningOp());
-      if (!wrap)
-        return rewriter.notifyMatchFailure(
-            operands[0].getDefiningOp(),
-            "This conversion only supports wrap-unwrap back-to-back. "
-            "Could not find 'wrap'.");
-      valid = wrap.getValid();
-      data = wrap.getRawInput();
-      ready = operands[1];
-    } else {
-      return failure();
-    }
-
-    if (!wrap.getChanOutput().hasOneUse())
-      return rewriter.notifyMatchFailure(wrap, [](Diagnostic &d) {
-        d << "This conversion only supports wrap-unwrap back-to-back. "
-             "Wrap didn't have exactly one use.";
-      });
-    rewriter.replaceOp(wrap, {nullptr, ready});
-    rewriter.replaceOp(unwrap, {data, valid});
-    return success();
-  }
-};
-} // anonymous namespace
-
-namespace {
-/// Use the op canonicalizer to lower away the op. Assumes the canonicalizer
-/// deletes the op.
-template <typename Op>
-struct CanonicalizerOpLowering : public OpConversionPattern<Op> {
-public:
-  CanonicalizerOpLowering(MLIRContext *ctxt) : OpConversionPattern<Op>(ctxt) {}
-
-  LogicalResult
-  matchAndRewrite(Op op, typename Op::Adaptor adaptor,
-                  ConversionPatternRewriter &rewriter) const final {
-    if (failed(Op::canonicalize(op, rewriter)))
-      return rewriter.notifyMatchFailure(op->getLoc(), "canonicalizer failed");
-    return success();
-  }
-};
-} // anonymous namespace
-
-namespace {
-struct ESItoHWPass : public LowerESItoHWBase<ESItoHWPass> {
-  void runOnOperation() override;
-};
-} // anonymous namespace
-
-namespace {
-/// Lower a `wrap.iface` to `wrap.vr` by extracting the wires then feeding the
-/// new `wrap.vr`.
-struct WrapInterfaceLower : public OpConversionPattern<WrapSVInterfaceOp> {
-public:
-  using OpConversionPattern::OpConversionPattern;
-
-  LogicalResult
-  matchAndRewrite(WrapSVInterfaceOp wrap, OpAdaptor adaptor,
-                  ConversionPatternRewriter &rewriter) const final;
-};
-} // anonymous namespace
-
-LogicalResult
-WrapInterfaceLower::matchAndRewrite(WrapSVInterfaceOp wrap, OpAdaptor adaptor,
-                                    ConversionPatternRewriter &rewriter) const {
-  auto operands = adaptor.getOperands();
-  if (operands.size() != 1)
-    return rewriter.notifyMatchFailure(wrap, [&operands](Diagnostic &d) {
-      d << "wrap.iface has 1 argument. Got " << operands.size() << "operands";
-    });
-  auto sinkModport = dyn_cast<GetModportOp>(operands[0].getDefiningOp());
-  if (!sinkModport)
-    return failure();
-  auto ifaceInstance =
-      dyn_cast<InterfaceInstanceOp>(sinkModport.getIface().getDefiningOp());
-  if (!ifaceInstance)
-    return failure();
-
-  auto loc = wrap.getLoc();
-  auto validSignal = rewriter.create<ReadInterfaceSignalOp>(
-      loc, ifaceInstance, ESIHWBuilder::validStr);
-  Value dataSignal;
-  dataSignal = rewriter.create<ReadInterfaceSignalOp>(loc, ifaceInstance,
-                                                      ESIHWBuilder::dataStr);
-  auto wrapVR = rewriter.create<WrapValidReadyOp>(loc, dataSignal, validSignal);
-  rewriter.create<AssignInterfaceSignalOp>(
-      loc, ifaceInstance, ESIHWBuilder::readyStr, wrapVR.getReady());
-  rewriter.replaceOp(wrap, {wrapVR.getChanOutput()});
-  return success();
-}
-
-namespace {
-/// Lower an unwrap interface to just extract the wires and feed them into an
-/// `unwrap.vr`.
-struct UnwrapInterfaceLower : public OpConversionPattern<UnwrapSVInterfaceOp> {
-public:
-  UnwrapInterfaceLower(MLIRContext *ctxt) : OpConversionPattern(ctxt) {}
-  using OpConversionPattern::OpConversionPattern;
-
-  LogicalResult
-  matchAndRewrite(UnwrapSVInterfaceOp wrap, OpAdaptor adaptor,
-                  ConversionPatternRewriter &rewriter) const final;
-};
-} // anonymous namespace
-
-LogicalResult UnwrapInterfaceLower::matchAndRewrite(
-    UnwrapSVInterfaceOp unwrap, OpAdaptor adaptor,
-    ConversionPatternRewriter &rewriter) const {
-  auto operands = adaptor.getOperands();
-  if (operands.size() != 2)
-    return rewriter.notifyMatchFailure(unwrap, [&operands](Diagnostic &d) {
-      d << "Unwrap.iface has 2 arguments. Got " << operands.size()
-        << "operands";
-    });
-
-  auto sourceModport = dyn_cast<GetModportOp>(operands[1].getDefiningOp());
-  if (!sourceModport)
-    return failure();
-  auto ifaceInstance =
-      dyn_cast<InterfaceInstanceOp>(sourceModport.getIface().getDefiningOp());
-  if (!ifaceInstance)
-    return failure();
-
-  auto loc = unwrap.getLoc();
-  auto readySignal = rewriter.create<ReadInterfaceSignalOp>(
-      loc, ifaceInstance, ESIHWBuilder::readyStr);
-  auto unwrapVR =
-      rewriter.create<UnwrapValidReadyOp>(loc, operands[0], readySignal);
-  rewriter.create<AssignInterfaceSignalOp>(
-      loc, ifaceInstance, ESIHWBuilder::validStr, unwrapVR.getValid());
-
-  rewriter.create<AssignInterfaceSignalOp>(
-      loc, ifaceInstance, ESIHWBuilder::dataStr, unwrapVR.getRawOutput());
-  rewriter.eraseOp(unwrap);
-  return success();
-}
-
-namespace {
-/// Lower `CosimEndpointOp` ops to a SystemVerilog extern module and a Capnp
-/// gasket op.
-struct CosimLowering : public OpConversionPattern<CosimEndpointOp> {
-public:
-  CosimLowering(ESIHWBuilder &b)
-      : OpConversionPattern(b.getContext(), 1), builder(b) {}
-
-  using OpConversionPattern::OpConversionPattern;
-
-  LogicalResult
-  matchAndRewrite(CosimEndpointOp, OpAdaptor operands,
-                  ConversionPatternRewriter &rewriter) const final;
-
-private:
-  ESIHWBuilder &builder;
-};
-} // anonymous namespace
-
-LogicalResult
-CosimLowering::matchAndRewrite(CosimEndpointOp ep, OpAdaptor adaptor,
-                               ConversionPatternRewriter &rewriter) const {
-#ifndef CAPNP
-  (void)builder;
-  return rewriter.notifyMatchFailure(
-      ep, "Cosim lowering requires the ESI capnp plugin, which was disabled.");
-#else
-  auto loc = ep.getLoc();
-  auto *ctxt = rewriter.getContext();
-  auto operands = adaptor.getOperands();
-  Value clk = operands[0];
-  Value rst = operands[1];
-  Value send = operands[2];
-
-  circt::BackedgeBuilder bb(rewriter, loc);
-  Type ui64Type =
-      IntegerType::get(ctxt, 64, IntegerType::SignednessSemantics::Unsigned);
-  capnp::CapnpTypeSchema sendTypeSchema(send.getType());
-  if (!sendTypeSchema.isSupported())
-    return rewriter.notifyMatchFailure(ep, "Send type not supported yet");
-  capnp::CapnpTypeSchema recvTypeSchema(ep.getRecv().getType());
-  if (!recvTypeSchema.isSupported())
-    return rewriter.notifyMatchFailure(ep, "Recv type not supported yet");
-
-  // Set all the parameters.
-  SmallVector<Attribute, 8> params;
-  if (auto ext = ep->getAttrOfType<StringAttr>("name_ext"))
-    params.push_back(ParamDeclAttr::get("ENDPOINT_ID_EXT", ext));
-  else
-    params.push_back(
-        ParamDeclAttr::get("ENDPOINT_ID_EXT", StringAttr::get(ctxt, "")));
-  params.push_back(ParamDeclAttr::get(
-      "SEND_TYPE_ID",
-      IntegerAttr::get(ui64Type, sendTypeSchema.capnpTypeID())));
-  params.push_back(
-      ParamDeclAttr::get("SEND_TYPE_SIZE_BITS",
-                         rewriter.getI32IntegerAttr(sendTypeSchema.size())));
-  params.push_back(ParamDeclAttr::get(
-      "RECV_TYPE_ID",
-      IntegerAttr::get(ui64Type, recvTypeSchema.capnpTypeID())));
-  params.push_back(
-      ParamDeclAttr::get("RECV_TYPE_SIZE_BITS",
-                         rewriter.getI32IntegerAttr(recvTypeSchema.size())));
-
-  // Set up the egest route to drive the EP's send ports.
-  ArrayType egestBitArrayType =
-      ArrayType::get(rewriter.getI1Type(), sendTypeSchema.size());
-  auto sendReady = bb.get(rewriter.getI1Type());
-  UnwrapValidReadyOp unwrapSend =
-      rewriter.create<UnwrapValidReadyOp>(loc, send, sendReady);
-  auto encodeData = rewriter.create<CapnpEncodeOp>(loc, egestBitArrayType, clk,
-                                                   unwrapSend.getValid(),
-                                                   unwrapSend.getRawOutput());
-
-  // Get information necessary for injest path.
-  auto recvReady = bb.get(rewriter.getI1Type());
-  ArrayType ingestBitArrayType =
-      ArrayType::get(rewriter.getI1Type(), recvTypeSchema.size());
-
-  // Build or get the cached Cosim Endpoint module parameterization.
-  Operation *symTable = ep->getParentWithTrait<OpTrait::SymbolTable>();
-  HWModuleExternOp endpoint = builder.declareCosimEndpointOp(
-      symTable, egestBitArrayType, ingestBitArrayType);
-
-  // Create replacement Cosim_Endpoint instance.
-  StringAttr nameAttr = ep->getAttr("name").dyn_cast_or_null<StringAttr>();
-  StringRef name = nameAttr ? nameAttr.getValue() : "CosimEndpointOp";
-  Value epInstInputs[] = {
-      clk, rst, recvReady, unwrapSend.getValid(), encodeData.getCapnpBits(),
-  };
-
-  auto cosimEpModule =
-      rewriter.create<InstanceOp>(loc, endpoint, name, epInstInputs,
-                                  ArrayAttr::get(ctxt, params), StringAttr());
-  sendReady.setValue(cosimEpModule.getResult(2));
-
-  // Set up the injest path.
-  Value recvDataFromCosim = cosimEpModule.getResult(1);
-  Value recvValidFromCosim = cosimEpModule.getResult(0);
-  auto decodeData =
-      rewriter.create<CapnpDecodeOp>(loc, recvTypeSchema.getType(), clk,
-                                     recvValidFromCosim, recvDataFromCosim);
-  WrapValidReadyOp wrapRecv = rewriter.create<WrapValidReadyOp>(
-      loc, decodeData.getDecodedData(), recvValidFromCosim);
-  recvReady.setValue(wrapRecv.getReady());
-
-  // Replace the CosimEndpointOp op.
-  rewriter.replaceOp(ep, wrapRecv.getChanOutput());
-
-  return success();
-#endif // CAPNP
-}
-
-namespace {
-/// Lower the encode gasket to SV/HW.
-struct EncoderLowering : public OpConversionPattern<CapnpEncodeOp> {
-public:
-  using OpConversionPattern::OpConversionPattern;
-
-  LogicalResult
-  matchAndRewrite(CapnpEncodeOp enc, OpAdaptor adaptor,
-                  ConversionPatternRewriter &rewriter) const final {
-#ifndef CAPNP
-    return rewriter.notifyMatchFailure(enc,
-                                       "encode.capnp lowering requires the ESI "
-                                       "capnp plugin, which was disabled.");
-#else
-    capnp::CapnpTypeSchema encodeType(enc.getDataToEncode().getType());
-    if (!encodeType.isSupported())
-      return rewriter.notifyMatchFailure(enc, "Type not supported yet");
-    auto operands = adaptor.getOperands();
-    Value encoderOutput = encodeType.buildEncoder(rewriter, operands[0],
-                                                  operands[1], operands[2]);
-    assert(encoderOutput && "Error in TypeSchema.buildEncoder()");
-    rewriter.replaceOp(enc, encoderOutput);
-    return success();
-#endif
-  }
-};
-} // anonymous namespace
-
-namespace {
-/// Lower the decode gasket to SV/HW.
-struct DecoderLowering : public OpConversionPattern<CapnpDecodeOp> {
-public:
-  using OpConversionPattern::OpConversionPattern;
-
-  LogicalResult
-  matchAndRewrite(CapnpDecodeOp dec, OpAdaptor adaptor,
-                  ConversionPatternRewriter &rewriter) const final {
-#ifndef CAPNP
-    return rewriter.notifyMatchFailure(dec,
-                                       "decode.capnp lowering requires the ESI "
-                                       "capnp plugin, which was disabled.");
-#else
-    capnp::CapnpTypeSchema decodeType(dec.getDecodedData().getType());
-    if (!decodeType.isSupported())
-      return rewriter.notifyMatchFailure(dec, "Type not supported yet");
-    auto operands = adaptor.getOperands();
-    Value decoderOutput = decodeType.buildDecoder(rewriter, operands[0],
-                                                  operands[1], operands[2]);
-    assert(decoderOutput && "Error in TypeSchema.buildDecoder()");
-    rewriter.replaceOp(dec, decoderOutput);
-    return success();
-#endif
-  }
-};
-} // namespace
-
-void ESItoHWPass::runOnOperation() {
-  auto top = getOperation();
-  auto ctxt = &getContext();
-
-  // Set up a conversion and give it a set of laws.
-  ConversionTarget pass1Target(*ctxt);
-  pass1Target.addLegalDialect<CombDialect>();
-  pass1Target.addLegalDialect<HWDialect>();
-  pass1Target.addLegalDialect<SVDialect>();
-  pass1Target.addLegalOp<WrapValidReadyOp, UnwrapValidReadyOp>();
-  pass1Target.addLegalOp<CapnpDecodeOp, CapnpEncodeOp>();
-
-  pass1Target.addIllegalOp<WrapSVInterfaceOp, UnwrapSVInterfaceOp>();
-  pass1Target.addIllegalOp<PipelineStageOp>();
-
-  // Add all the conversion patterns.
-  ESIHWBuilder esiBuilder(top);
-  RewritePatternSet pass1Patterns(ctxt);
-  pass1Patterns.insert<PipelineStageLowering>(esiBuilder, ctxt);
-  pass1Patterns.insert<WrapInterfaceLower>(ctxt);
-  pass1Patterns.insert<UnwrapInterfaceLower>(ctxt);
-  pass1Patterns.insert<CosimLowering>(esiBuilder);
-  pass1Patterns.insert<NullSourceOpLowering>(ctxt);
-
-  // Run the conversion.
-  if (failed(
-          applyPartialConversion(top, pass1Target, std::move(pass1Patterns))))
-    signalPassFailure();
-
-  ConversionTarget pass2Target(*ctxt);
-  pass2Target.addLegalDialect<CombDialect>();
-  pass2Target.addLegalDialect<HWDialect>();
-  pass2Target.addLegalDialect<SVDialect>();
-  pass2Target.addIllegalDialect<ESIDialect>();
-
-  RewritePatternSet pass2Patterns(ctxt);
-  pass2Patterns.insert<CanonicalizerOpLowering<UnwrapFIFOOp>>(ctxt);
-  pass2Patterns.insert<CanonicalizerOpLowering<WrapFIFOOp>>(ctxt);
-  pass2Patterns.insert<RemoveWrapUnwrap>(ctxt);
-  pass2Patterns.insert<EncoderLowering>(ctxt);
-  pass2Patterns.insert<DecoderLowering>(ctxt);
-  if (failed(
-          applyPartialConversion(top, pass2Target, std::move(pass2Patterns))))
-    signalPassFailure();
-}
-
-//===----------------------------------------------------------------------===//
-// Emit ESI collateral pass. Collateral includes the capnp schema and a JSON
-// descriptor of the service hierarchy.
-//===----------------------------------------------------------------------===//
-
-static llvm::json::Value toJSON(Type type) {
-  // TODO: This is far from complete. Build out as necessary.
-  using llvm::json::Array;
-  using llvm::json::Object;
-  using llvm::json::Value;
-
-  StringRef dialect = type.getDialect().getNamespace();
-  std::string m;
-  Object o = TypeSwitch<Type, Object>(type)
-                 .Case([&](ChannelType t) {
-                   m = "channel";
-                   return Object({{"inner", toJSON(t.getInner())}});
-                 })
-                 .Case([&](AnyType t) {
-                   m = "any";
-                   return Object();
-                 })
-                 .Case([&](StructType t) {
-                   m = "struct";
-                   Array fields;
-                   for (auto field : t.getElements())
-                     fields.push_back(Object({{"name", field.name.getValue()},
-                                              {"type", toJSON(field.type)}}));
-                   return Object({{"fields", Value(std::move(fields))}});
-                 })
-                 .Default([&](Type t) {
-                   llvm::raw_string_ostream(m) << t;
-                   return Object();
-                 });
-  o["dialect"] = dialect;
-  if (m.length())
-    o["mnemonic"] = m;
-  return o;
-}
-
-// Serialize an attribute to a JSON value.
-static llvm::json::Value toJSON(Attribute attr) {
-  // TODO: This is far from complete. Build out as necessary.
-  using llvm::json::Value;
-  return TypeSwitch<Attribute, Value>(attr)
-      .Case([&](StringAttr a) { return a.getValue(); })
-      .Case([&](IntegerAttr a) { return a.getValue().getLimitedValue(); })
-      .Case([&](TypeAttr a) {
-        Type t = a.getValue();
-        llvm::json::Object typeMD;
-        typeMD["type_desc"] = toJSON(t);
-
-        std::string buf;
-        llvm::raw_string_ostream(buf) << t;
-        typeMD["mlir_name"] = buf;
-
-        if (auto chanType = t.dyn_cast<ChannelType>()) {
-          Type inner = chanType.getInner();
-          typeMD["hw_bitwidth"] = hw::getBitWidth(inner);
-#ifdef CAPNP
-          capnp::CapnpTypeSchema schema(inner);
-          typeMD["capnp_type_id"] = schema.capnpTypeID();
-          typeMD["capnp_name"] = schema.capnpName().str();
-#endif
-        } else {
-          typeMD["hw_bitwidth"] = hw::getBitWidth(t);
-        }
-        return typeMD;
-      })
-      .Case([&](ArrayAttr a) {
-        return llvm::json::Array(
-            llvm::map_range(a, [](Attribute a) { return toJSON(a); }));
-      })
-      .Case([&](DictionaryAttr a) {
-        llvm::json::Object dict;
-        for (auto &entry : a.getValue())
-          dict[entry.getName().getValue()] = toJSON(entry.getValue());
-        return dict;
-      })
-      .Case([&](InnerRefAttr ref) {
-        llvm::json::Object dict;
-        dict["outer_sym"] = ref.getModule().getValue();
-        dict["inner"] = ref.getName().getValue();
-        return dict;
-      })
-      .Default([&](Attribute a) {
-        std::string buff;
-        llvm::raw_string_ostream(buff) << a;
-        return buff;
-      });
-}
-
-namespace {
-/// Run all the physical lowerings.
-struct ESIEmitCollateralPass
-    : public ESIEmitCollateralBase<ESIEmitCollateralPass> {
-  void runOnOperation() override;
-
-  /// Emit service hierarchy info in JSON format.
-  void emitServiceJSON();
-};
-} // anonymous namespace
-
-void ESIEmitCollateralPass::emitServiceJSON() {
-  ModuleOp mod = getOperation();
-  auto *ctxt = &getContext();
-  SymbolCache topSyms;
-  topSyms.addDefinitions(mod);
-
-  // Check for invalid top names.
-  for (StringRef topModName : tops)
-    if (topSyms.getDefinition(FlatSymbolRefAttr::get(ctxt, topModName)) ==
-        nullptr) {
-      mod.emitError("Could not find module named '") << topModName << "'\n";
-      signalPassFailure();
-      return;
-    }
-
-  std::string jsonStrBuffer;
-  llvm::raw_string_ostream os(jsonStrBuffer);
-  llvm::json::OStream j(os, 2);
-
-  // Emit the list of ports of a service declaration.
-  auto emitPorts = [&](ServiceDeclOpInterface decl) {
-    SmallVector<ServicePortInfo> ports;
-    decl.getPortList(ports);
-    for (ServicePortInfo port : ports) {
-      j.object([&] {
-        j.attribute("name", port.name.getValue());
-        if (port.toClientType)
-          j.attribute("to-client-type", toJSON(port.toClientType));
-        if (port.toServerType)
-          j.attribute("to-server-type", toJSON(port.toServerType));
-      });
-    }
-  };
-
-  j.object([&] {
-    // Emit a list of the service declarations in a design.
-    j.attributeArray("declarations", [&] {
-      for (auto *op : llvm::make_pointer_range(mod.getOps())) {
-        if (auto decl = dyn_cast<ServiceDeclOpInterface>(op)) {
-          j.object([&] {
-            j.attribute("name", SymbolTable::getSymbolName(op).getValue());
-            j.attributeArray("ports", [&] { emitPorts(decl); });
-          });
-        }
-      }
-    });
-
-    j.attributeArray("top_levels", [&] {
-      for (auto topModName : tops) {
-        j.object([&] {
-          auto sym = FlatSymbolRefAttr::get(ctxt, topModName);
-          Operation *hwMod = topSyms.getDefinition(sym);
-          j.attribute("module", toJSON(sym));
-          j.attributeArray("services", [&] {
-            hwMod->walk([&](ServiceHierarchyMetadataOp md) {
-              j.object([&] {
-                j.attribute("service", md.getServiceSymbol());
-                j.attribute("instance_path",
-                            toJSON(md.getServerNamePathAttr()));
-              });
-            });
-          });
-        });
-      }
-    });
-
-    // Get a list of metadata ops which originated in modules (path is empty).
-    SmallVector<
-        std::pair<hw::HWModuleLike, SmallVector<ServiceHierarchyMetadataOp, 0>>>
-        modsWithLocalServices;
-    for (auto hwmod : mod.getOps<hw::HWModuleLike>()) {
-      SmallVector<ServiceHierarchyMetadataOp, 0> metadataOps;
-      hwmod.walk([&metadataOps](ServiceHierarchyMetadataOp md) {
-        if (md.getServerNamePath().empty())
-          metadataOps.push_back(md);
-      });
-      if (!metadataOps.empty())
-        modsWithLocalServices.push_back(std::make_pair(hwmod, metadataOps));
-    }
-
-    // Then output metadata for those modules exclusively.
-    j.attributeArray("modules", [&] {
-      for (auto &nameMdPair : modsWithLocalServices) {
-        hw::HWModuleLike hwmod = nameMdPair.first;
-        auto &mdOps = nameMdPair.second;
-        j.object([&] {
-          j.attribute("symbol", hwmod.moduleName());
-          j.attributeArray("services", [&] {
-            for (ServiceHierarchyMetadataOp metadata : mdOps) {
-              j.object([&] {
-                j.attribute("service", metadata.getServiceSymbol());
-                j.attribute("impl_type", metadata.getImplType());
-                if (metadata.getImplDetailsAttr())
-                  j.attribute("impl_details",
-                              toJSON(metadata.getImplDetailsAttr()));
-                j.attributeArray("clients", [&] {
-                  for (auto client : metadata.getClients())
-                    j.value(toJSON(client));
-                });
-              });
-            }
-          });
-        });
-      }
-    });
-  });
-
-  j.flush();
-  OpBuilder b = OpBuilder::atBlockEnd(mod.getBody());
-  auto verbatim = b.create<sv::VerbatimOp>(b.getUnknownLoc(),
-                                           StringAttr::get(ctxt, os.str()));
-  auto outputFileAttr = OutputFileAttr::getFromFilename(ctxt, "services.json");
-  verbatim->setAttr("output_file", outputFileAttr);
-}
-
-void ESIEmitCollateralPass::runOnOperation() {
-  ModuleOp mod = getOperation();
-  auto *ctxt = &getContext();
-
-  emitServiceJSON();
-
-  // Check for cosim endpoints in the design. If the design doesn't have any
-  // we don't need a schema.
-  WalkResult cosimWalk =
-      mod.walk([](CosimEndpointOp _) { return WalkResult::interrupt(); });
-  if (!cosimWalk.wasInterrupted())
-    return;
-
-  // Generate the schema
-  std::string schemaStrBuffer;
-  llvm::raw_string_ostream os(schemaStrBuffer);
-  if (failed(exportCosimSchema(mod, os))) {
-    signalPassFailure();
-    return;
-  }
-
-  // And stuff if in a verbatim op with a filename, optionally.
-  OpBuilder b = OpBuilder::atBlockEnd(mod.getBody());
-  auto verbatim = b.create<sv::VerbatimOp>(b.getUnknownLoc(),
-                                           StringAttr::get(ctxt, os.str()));
-  if (!schemaFile.empty()) {
-    auto outputFileAttr = OutputFileAttr::getFromFilename(ctxt, schemaFile);
-    verbatim->setAttr("output_file", outputFileAttr);
-  }
-}
-
-namespace {
-struct ESICleanMetadataPass
-    : public ESICleanMetadataBase<ESICleanMetadataPass> {
-  void runOnOperation() override;
-};
-} // anonymous namespace
-
-void ESICleanMetadataPass::runOnOperation() {
-  auto mod = getOperation();
-
-  // Delete all service declarations.
-  mod.walk([&](ServiceHierarchyMetadataOp op) { op.erase(); });
-  // Track declarations which are still used so that the service impl reqs are
-  // still valid.
-  DenseSet<StringAttr> stillUsed;
-  mod.walk([&](ServiceImplementReqOp req) {
-    auto sym = req.getServiceSymbol();
-    if (sym.has_value())
-      stillUsed.insert(StringAttr::get(req.getContext(), *sym));
-  });
-  mod.walk([&](ServiceDeclOpInterface decl) {
-    if (!stillUsed.contains(SymbolTable::getSymbolName(decl)))
-      decl.getOperation()->erase();
-  });
-}
-
-std::unique_ptr<OperationPass<ModuleOp>>
-circt::esi::createESIEmitCollateralPass() {
-  return std::make_unique<ESIEmitCollateralPass>();
-}
-std::unique_ptr<OperationPass<ModuleOp>>
-circt::esi::createESIPhysicalLoweringPass() {
-  return std::make_unique<ESIToPhysicalPass>();
-}
-std::unique_ptr<OperationPass<ModuleOp>>
-circt::esi::createESIPortLoweringPass() {
-  return std::make_unique<ESIPortsPass>();
-}
-std::unique_ptr<OperationPass<ModuleOp>> circt::esi::createESItoHWPass() {
-  return std::make_unique<ESItoHWPass>();
-}
-std::unique_ptr<OperationPass<ModuleOp>>
-circt::esi::createESICleanMetadataPass() {
-  return std::make_unique<ESICleanMetadataPass>();
-}
-
-=======
->>>>>>> 63d94ea0
 void circt::esi::registerESIPasses() { registerPasses(); }
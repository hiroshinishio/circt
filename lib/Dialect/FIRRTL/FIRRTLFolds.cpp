//===- FIRRTLFolds.cpp - Implement folds and canonicalizations for ops ----===//
//
// Part of the LLVM Project, under the Apache License v2.0 with LLVM Exceptions.
// See https://llvm.org/LICENSE.txt for license information.
// SPDX-License-Identifier: Apache-2.0 WITH LLVM-exception
//
//===----------------------------------------------------------------------===//
//
// This file implement the folding and canonicalizations for FIRRTL ops.
//
//===----------------------------------------------------------------------===//

#include "circt/Dialect/FIRRTL/FIRRTLAttributes.h"
#include "circt/Dialect/FIRRTL/FIRRTLOps.h"
#include "circt/Dialect/FIRRTL/FIRRTLTypes.h"
#include "circt/Dialect/FIRRTL/FIRRTLUtils.h"
#include "circt/Support/APInt.h"
#include "circt/Support/LLVM.h"
#include "circt/Support/Naming.h"
#include "mlir/IR/Matchers.h"
#include "mlir/IR/PatternMatch.h"
#include "llvm/ADT/APSInt.h"
#include "llvm/ADT/SmallPtrSet.h"
#include "llvm/ADT/StringExtras.h"
#include "llvm/ADT/TypeSwitch.h"

using namespace circt;
using namespace firrtl;

// Drop writes to old and pass through passthrough to make patterns easier to
// write.
static Value dropWrite(PatternRewriter &rewriter, OpResult old,
                       Value passthrough) {
  SmallPtrSet<Operation *, 8> users;
  for (auto *user : old.getUsers())
    users.insert(user);
  for (Operation *user : users)
    if (auto connect = dyn_cast<FConnectLike>(user))
      if (connect.getDest() == old)
        rewriter.eraseOp(user);
  return passthrough;
}

// Move a name hint from a soon to be deleted operation to a new operation.
// Pass through the new operation to make patterns easier to write.  This cannot
// move a name to a port (block argument), doing so would require rewriting all
// instance sites as well as the module.
static Value moveNameHint(OpResult old, Value passthrough) {
  Operation *op = passthrough.getDefiningOp();
  // This should handle ports, but it isn't clear we can change those in
  // canonicalizers.
  assert(op && "passthrough must be an operation");
  Operation *oldOp = old.getOwner();
  auto name = oldOp->getAttrOfType<StringAttr>("name");
  if (name && !name.getValue().empty())
    op->setAttr("name", name);
  return passthrough;
}

// Declarative canonicalization patterns
namespace circt {
namespace firrtl {
namespace patterns {
#include "circt/Dialect/FIRRTL/FIRRTLCanonicalization.h.inc"
} // namespace patterns
} // namespace firrtl
} // namespace circt

/// Return true if this operation's operands and results all have a known width.
/// This only works for integer types.
static bool hasKnownWidthIntTypes(Operation *op) {
  auto resultType = type_cast<IntType>(op->getResult(0).getType());
  if (!resultType.hasWidth())
    return false;
  for (Value operand : op->getOperands())
    if (!type_cast<IntType>(operand.getType()).hasWidth())
      return false;
  return true;
}

/// Return true if this value is 1 bit UInt.
static bool isUInt1(Type type) {
  auto t = type_dyn_cast<UIntType>(type);
  if (!t || !t.hasWidth() || t.getWidth() != 1)
    return false;
  return true;
}

/// Set the name of an op based on the best of two names:  The current name, and
/// the name passed in.
static void updateName(PatternRewriter &rewriter, Operation *op,
                       StringAttr name) {
  // Should never rename InstanceOp
  assert(!isa<InstanceOp>(op));
  if (!name || name.getValue().empty())
    return;
  auto newName = name.getValue(); // old name is interesting
  auto newOpName = op->getAttrOfType<StringAttr>("name");
  // new name might not be interesting
  if (newOpName)
    newName = chooseName(newOpName.getValue(), name.getValue());
  // Only update if needed
  if (!newOpName || newOpName.getValue() != newName)
    rewriter.modifyOpInPlace(
        op, [&] { op->setAttr("name", rewriter.getStringAttr(newName)); });
}

/// A wrapper of `PatternRewriter::replaceOp` to propagate "name" attribute.
/// If a replaced op has a "name" attribute, this function propagates the name
/// to the new value.
static void replaceOpAndCopyName(PatternRewriter &rewriter, Operation *op,
                                 Value newValue) {
  if (auto *newOp = newValue.getDefiningOp()) {
    auto name = op->getAttrOfType<StringAttr>("name");
    updateName(rewriter, newOp, name);
  }
  rewriter.replaceOp(op, newValue);
}

/// A wrapper of `PatternRewriter::replaceOpWithNewOp` to propagate "name"
/// attribute. If a replaced op has a "name" attribute, this function propagates
/// the name to the new value.
template <typename OpTy, typename... Args>
static OpTy replaceOpWithNewOpAndCopyName(PatternRewriter &rewriter,
                                          Operation *op, Args &&...args) {
  auto name = op->getAttrOfType<StringAttr>("name");
  auto newOp =
      rewriter.replaceOpWithNewOp<OpTy>(op, std::forward<Args>(args)...);
  updateName(rewriter, newOp, name);
  return newOp;
}

/// Return true if the name is droppable. Note that this is different from
/// `isUselessName` because non-useless names may be also droppable.
bool circt::firrtl::hasDroppableName(Operation *op) {
  if (auto namableOp = dyn_cast<firrtl::FNamableOp>(op))
    return namableOp.hasDroppableName();
  return false;
}

/// Implicitly replace the operand to a constant folding operation with a const
/// 0 in case the operand is non-constant but has a bit width 0, or if the
/// operand is an invalid value.
///
/// This makes constant folding significantly easier, as we can simply pass the
/// operands to an operation through this function to appropriately replace any
/// zero-width dynamic values or invalid values with a constant of value 0.
static std::optional<APSInt>
getExtendedConstant(Value operand, Attribute constant, int32_t destWidth) {
  assert(type_cast<IntType>(operand.getType()) &&
         "getExtendedConstant is limited to integer types");

  // We never support constant folding to unknown width values.
  if (destWidth < 0)
    return {};

  // Extension signedness follows the operand sign.
  if (IntegerAttr result = dyn_cast_or_null<IntegerAttr>(constant))
    return extOrTruncZeroWidth(result.getAPSInt(), destWidth);

  // If the operand is zero bits, then we can return a zero of the result
  // type.
  if (type_cast<IntType>(operand.getType()).getWidth() == 0)
    return APSInt(destWidth,
                  type_cast<IntType>(operand.getType()).isUnsigned());
  return {};
}

/// Determine the value of a constant operand for the sake of constant folding.
static std::optional<APSInt> getConstant(Attribute operand) {
  if (!operand)
    return {};
  if (auto attr = dyn_cast<BoolAttr>(operand))
    return APSInt(APInt(1, attr.getValue()));
  if (auto attr = dyn_cast<IntegerAttr>(operand))
    return attr.getAPSInt();
  return {};
}

/// Determine whether a constant operand is a zero value for the sake of
/// constant folding. This considers `invalidvalue` to be zero.
static bool isConstantZero(Attribute operand) {
  if (auto cst = getConstant(operand))
    return cst->isZero();
  return false;
}

/// Determine whether a constant operand is a one value for the sake of constant
/// folding.
static bool isConstantOne(Attribute operand) {
  if (auto cst = getConstant(operand))
    return cst->isOne();
  return false;
}

/// This is the policy for folding, which depends on the sort of operator we're
/// processing.
enum class BinOpKind {
  Normal,
  Compare,
  DivideOrShift,
};

/// Applies the constant folding function `calculate` to the given operands.
///
/// Sign or zero extends the operands appropriately to the bitwidth of the
/// result type if \p useDstWidth is true, else to the larger of the two operand
/// bit widths and depending on whether the operation is to be performed on
/// signed or unsigned operands.
static Attribute constFoldFIRRTLBinaryOp(
    Operation *op, ArrayRef<Attribute> operands, BinOpKind opKind,
    const function_ref<APInt(const APSInt &, const APSInt &)> &calculate) {
  assert(operands.size() == 2 && "binary op takes two operands");

  // We cannot fold something to an unknown width.
  auto resultType = type_cast<IntType>(op->getResult(0).getType());
  if (resultType.getWidthOrSentinel() < 0)
    return {};

  // Any binary op returning i0 is 0.
  if (resultType.getWidthOrSentinel() == 0)
    return getIntAttr(resultType, APInt(0, 0, resultType.isSigned()));

  // Determine the operand widths. This is either dictated by the operand type,
  // or if that type is an unsized integer, by the actual bits necessary to
  // represent the constant value.
  auto lhsWidth =
      type_cast<IntType>(op->getOperand(0).getType()).getWidthOrSentinel();
  auto rhsWidth =
      type_cast<IntType>(op->getOperand(1).getType()).getWidthOrSentinel();
  if (auto lhs = operands[0].dyn_cast_or_null<IntegerAttr>())
    lhsWidth = std::max<int32_t>(lhsWidth, lhs.getValue().getBitWidth());
  if (auto rhs = operands[1].dyn_cast_or_null<IntegerAttr>())
    rhsWidth = std::max<int32_t>(rhsWidth, rhs.getValue().getBitWidth());

  // Compares extend the operands to the widest of the operand types, not to the
  // result type.
  int32_t operandWidth;
  switch (opKind) {
  case BinOpKind::Normal:
    operandWidth = resultType.getWidthOrSentinel();
    break;
  case BinOpKind::Compare:
    // Compares compute with the widest operand, not at the destination type
    // (which is always i1).
    operandWidth = std::max(1, std::max(lhsWidth, rhsWidth));
    break;
  case BinOpKind::DivideOrShift:
    operandWidth =
        std::max(std::max(lhsWidth, rhsWidth), resultType.getWidthOrSentinel());
    break;
  }

  auto lhs = getExtendedConstant(op->getOperand(0), operands[0], operandWidth);
  if (!lhs)
    return {};
  auto rhs = getExtendedConstant(op->getOperand(1), operands[1], operandWidth);
  if (!rhs)
    return {};

  APInt resultValue = calculate(*lhs, *rhs);

  // If the result type is smaller than the computation then we need to
  // narrow the constant after the calculation.
  if (opKind == BinOpKind::DivideOrShift)
    resultValue = resultValue.trunc(resultType.getWidthOrSentinel());

  assert((unsigned)resultType.getWidthOrSentinel() ==
         resultValue.getBitWidth());
  return getIntAttr(resultType, resultValue);
}

/// Applies the canonicalization function `canonicalize` to the given operation.
///
/// Determines which (if any) of the operation's operands are constants, and
/// provides them as arguments to the callback function. Any `invalidvalue` in
/// the input is mapped to a constant zero. The value returned from the callback
/// is used as the replacement for `op`, and an additional pad operation is
/// inserted if necessary. Does nothing if the result of `op` is of unknown
/// width, in which case the necessity of a pad cannot be determined.
static LogicalResult canonicalizePrimOp(
    Operation *op, PatternRewriter &rewriter,
    const function_ref<OpFoldResult(ArrayRef<Attribute>)> &canonicalize) {
  // Can only operate on FIRRTL primitive operations.
  if (op->getNumResults() != 1)
    return failure();
  auto type = type_dyn_cast<FIRRTLBaseType>(op->getResult(0).getType());
  if (!type)
    return failure();

  // Can only operate on operations with a known result width.
  auto width = type.getBitWidthOrSentinel();
  if (width < 0)
    return failure();

  // Determine which of the operands are constants.
  SmallVector<Attribute, 3> constOperands;
  constOperands.reserve(op->getNumOperands());
  for (auto operand : op->getOperands()) {
    Attribute attr;
    if (auto *defOp = operand.getDefiningOp())
      TypeSwitch<Operation *>(defOp).Case<ConstantOp, SpecialConstantOp>(
          [&](auto op) { attr = op.getValueAttr(); });
    constOperands.push_back(attr);
  }

  // Perform the canonicalization and materialize the result if it is a
  // constant.
  auto result = canonicalize(constOperands);
  if (!result)
    return failure();
  Value resultValue;
  if (auto cst = dyn_cast<Attribute>(result))
    resultValue = op->getDialect()
                      ->materializeConstant(rewriter, cst, type, op->getLoc())
                      ->getResult(0);
  else
    resultValue = result.get<Value>();

  // Insert a pad if the type widths disagree.
  if (width !=
      type_cast<FIRRTLBaseType>(resultValue.getType()).getBitWidthOrSentinel())
    resultValue = rewriter.create<PadPrimOp>(op->getLoc(), resultValue, width);

  // Insert a cast if this is a uint vs. sint or vice versa.
  if (type_isa<SIntType>(type) && type_isa<UIntType>(resultValue.getType()))
    resultValue = rewriter.create<AsSIntPrimOp>(op->getLoc(), resultValue);
  else if (type_isa<UIntType>(type) &&
           type_isa<SIntType>(resultValue.getType()))
    resultValue = rewriter.create<AsUIntPrimOp>(op->getLoc(), resultValue);

  assert(type == resultValue.getType() && "canonicalization changed type");
  replaceOpAndCopyName(rewriter, op, resultValue);
  return success();
}

/// Get the largest unsigned value of a given bit width. Returns a 1-bit zero
/// value if `bitWidth` is 0.
static APInt getMaxUnsignedValue(unsigned bitWidth) {
  return bitWidth > 0 ? APInt::getMaxValue(bitWidth) : APInt();
}

/// Get the smallest signed value of a given bit width. Returns a 1-bit zero
/// value if `bitWidth` is 0.
static APInt getMinSignedValue(unsigned bitWidth) {
  return bitWidth > 0 ? APInt::getSignedMinValue(bitWidth) : APInt();
}

/// Get the largest signed value of a given bit width. Returns a 1-bit zero
/// value if `bitWidth` is 0.
static APInt getMaxSignedValue(unsigned bitWidth) {
  return bitWidth > 0 ? APInt::getSignedMaxValue(bitWidth) : APInt();
}

//===----------------------------------------------------------------------===//
// Fold Hooks
//===----------------------------------------------------------------------===//

OpFoldResult ConstantOp::fold(FoldAdaptor adaptor) {
  assert(adaptor.getOperands().empty() && "constant has no operands");
  return getValueAttr();
}

OpFoldResult SpecialConstantOp::fold(FoldAdaptor adaptor) {
  assert(adaptor.getOperands().empty() && "constant has no operands");
  return getValueAttr();
}

OpFoldResult AggregateConstantOp::fold(FoldAdaptor adaptor) {
  assert(adaptor.getOperands().empty() && "constant has no operands");
  return getFieldsAttr();
}

OpFoldResult StringConstantOp::fold(FoldAdaptor adaptor) {
  assert(adaptor.getOperands().empty() && "constant has no operands");
  return getValueAttr();
}

OpFoldResult FIntegerConstantOp::fold(FoldAdaptor adaptor) {
  assert(adaptor.getOperands().empty() && "constant has no operands");
  return getValueAttr();
}

OpFoldResult BoolConstantOp::fold(FoldAdaptor adaptor) {
  assert(adaptor.getOperands().empty() && "constant has no operands");
  return getValueAttr();
}

OpFoldResult DoubleConstantOp::fold(FoldAdaptor adaptor) {
  assert(adaptor.getOperands().empty() && "constant has no operands");
  return getValueAttr();
}

//===----------------------------------------------------------------------===//
// Binary Operators
//===----------------------------------------------------------------------===//

OpFoldResult AddPrimOp::fold(FoldAdaptor adaptor) {
  return constFoldFIRRTLBinaryOp(
      *this, adaptor.getOperands(), BinOpKind::Normal,
      [=](const APSInt &a, const APSInt &b) { return a + b; });
}

void AddPrimOp::getCanonicalizationPatterns(RewritePatternSet &results,
                                            MLIRContext *context) {
  results.insert<patterns::moveConstAdd, patterns::AddOfZero,
                 patterns::AddOfSelf, patterns::AddOfPad>(context);
}

OpFoldResult SubPrimOp::fold(FoldAdaptor adaptor) {
  return constFoldFIRRTLBinaryOp(
      *this, adaptor.getOperands(), BinOpKind::Normal,
      [=](const APSInt &a, const APSInt &b) { return a - b; });
}

void SubPrimOp::getCanonicalizationPatterns(RewritePatternSet &results,
                                            MLIRContext *context) {
  results.insert<patterns::SubOfZero, patterns::SubFromZeroSigned,
                 patterns::SubFromZeroUnsigned, patterns::SubOfSelf,
                 patterns::SubOfPadL, patterns::SubOfPadR>(context);
}

OpFoldResult MulPrimOp::fold(FoldAdaptor adaptor) {
  // mul(x, 0) -> 0
  //
  // This is legal because it aligns with the Scala FIRRTL Compiler
  // interpretation of lowering invalid to constant zero before constant
  // propagation.  Note: the Scala FIRRTL Compiler does NOT currently optimize
  // multiplication this way and will emit "x * 0".
  if (isConstantZero(adaptor.getRhs()) || isConstantZero(adaptor.getLhs()))
    return getIntZerosAttr(getType());

  return constFoldFIRRTLBinaryOp(
      *this, adaptor.getOperands(), BinOpKind::Normal,
      [=](const APSInt &a, const APSInt &b) { return a * b; });
}

OpFoldResult DivPrimOp::fold(FoldAdaptor adaptor) {
  /// div(x, x) -> 1
  ///
  /// Division by zero is undefined in the FIRRTL specification.  This fold
  /// exploits that fact to optimize self division to one.  Note: this should
  /// supersede any division with invalid or zero.  Division of invalid by
  /// invalid should be one.
  if (getLhs() == getRhs()) {
    auto width = getType().base().getWidthOrSentinel();
    if (width == -1)
      width = 2;
    // Only fold if we have at least 1 bit of width to represent the `1` value.
    if (width != 0)
      return getIntAttr(getType(), APInt(width, 1));
  }

  // div(0, x) -> 0
  //
  // This is legal because it aligns with the Scala FIRRTL Compiler
  // interpretation of lowering invalid to constant zero before constant
  // propagation.  Note: the Scala FIRRTL Compiler does NOT currently optimize
  // division this way and will emit "0 / x".
  if (isConstantZero(adaptor.getLhs()) && !isConstantZero(adaptor.getRhs()))
    return getIntZerosAttr(getType());

  /// div(x, 1) -> x : (uint, uint) -> uint
  ///
  /// UInt division by one returns the numerator. SInt division can't
  /// be folded here because it increases the return type bitwidth by
  /// one and requires sign extension (a new op).
  if (auto rhsCst = adaptor.getRhs().dyn_cast_or_null<IntegerAttr>())
    if (rhsCst.getValue().isOne() && getLhs().getType() == getType())
      return getLhs();

  return constFoldFIRRTLBinaryOp(
      *this, adaptor.getOperands(), BinOpKind::DivideOrShift,
      [=](const APSInt &a, const APSInt &b) -> APInt {
        if (!!b)
          return a / b;
        return APInt(a.getBitWidth(), 0);
      });
}

OpFoldResult RemPrimOp::fold(FoldAdaptor adaptor) {
  // rem(x, x) -> 0
  //
  // Division by zero is undefined in the FIRRTL specification.  This fold
  // exploits that fact to optimize self division remainder to zero.  Note:
  // this should supersede any division with invalid or zero.  Remainder of
  // division of invalid by invalid should be zero.
  if (getLhs() == getRhs())
    return getIntZerosAttr(getType());

  // rem(0, x) -> 0
  //
  // This is legal because it aligns with the Scala FIRRTL Compiler
  // interpretation of lowering invalid to constant zero before constant
  // propagation.  Note: the Scala FIRRTL Compiler does NOT currently optimize
  // division this way and will emit "0 % x".
  if (isConstantZero(adaptor.getLhs()))
    return getIntZerosAttr(getType());

  return constFoldFIRRTLBinaryOp(
      *this, adaptor.getOperands(), BinOpKind::DivideOrShift,
      [=](const APSInt &a, const APSInt &b) -> APInt {
        if (!!b)
          return a % b;
        return APInt(a.getBitWidth(), 0);
      });
}

OpFoldResult DShlPrimOp::fold(FoldAdaptor adaptor) {
  return constFoldFIRRTLBinaryOp(
      *this, adaptor.getOperands(), BinOpKind::DivideOrShift,
      [=](const APSInt &a, const APSInt &b) -> APInt { return a.shl(b); });
}

OpFoldResult DShlwPrimOp::fold(FoldAdaptor adaptor) {
  return constFoldFIRRTLBinaryOp(
      *this, adaptor.getOperands(), BinOpKind::DivideOrShift,
      [=](const APSInt &a, const APSInt &b) -> APInt { return a.shl(b); });
}

OpFoldResult DShrPrimOp::fold(FoldAdaptor adaptor) {
  return constFoldFIRRTLBinaryOp(
      *this, adaptor.getOperands(), BinOpKind::DivideOrShift,
      [=](const APSInt &a, const APSInt &b) -> APInt {
        return getType().base().isUnsigned() || !a.getBitWidth() ? a.lshr(b)
<<<<<<< HEAD
                                                                : a.ashr(b);
=======
                                                                 : a.ashr(b);
>>>>>>> 76cda205
      });
}

// TODO: Move to DRR.
OpFoldResult AndPrimOp::fold(FoldAdaptor adaptor) {
  if (auto rhsCst = getConstant(adaptor.getRhs())) {
    /// and(x, 0) -> 0, 0 is largest or is implicit zero extended
    if (rhsCst->isZero())
      return getIntZerosAttr(getType());

    /// and(x, -1) -> x
    if (rhsCst->isAllOnes() && getLhs().getType() == getType() &&
        getRhs().getType() == getType())
      return getLhs();
  }

  if (auto lhsCst = getConstant(adaptor.getLhs())) {
    /// and(0, x) -> 0, 0 is largest or is implicit zero extended
    if (lhsCst->isZero())
      return getIntZerosAttr(getType());

    /// and(-1, x) -> x
    if (lhsCst->isAllOnes() && getLhs().getType() == getType() &&
        getRhs().getType() == getType())
      return getRhs();
  }

  /// and(x, x) -> x
  if (getLhs() == getRhs() && getRhs().getType() == getType())
    return getRhs();

  return constFoldFIRRTLBinaryOp(
      *this, adaptor.getOperands(), BinOpKind::Normal,
      [](const APSInt &a, const APSInt &b) -> APInt { return a & b; });
}

void AndPrimOp::getCanonicalizationPatterns(RewritePatternSet &results,
                                            MLIRContext *context) {
  results
      .insert<patterns::extendAnd, patterns::moveConstAnd, patterns::AndOfZero,
              patterns::AndOfAllOne, patterns::AndOfSelf, patterns::AndOfPad,
              patterns::AndOfAsSIntL, patterns::AndOfAsSIntR>(context);
}

OpFoldResult OrPrimOp::fold(FoldAdaptor adaptor) {
  if (auto rhsCst = getConstant(adaptor.getRhs())) {
    /// or(x, 0) -> x
    if (rhsCst->isZero() && getLhs().getType() == getType())
      return getLhs();

    /// or(x, -1) -> -1
    if (rhsCst->isAllOnes() && getRhs().getType() == getType() &&
        getLhs().getType() == getType())
      return getRhs();
  }

  if (auto lhsCst = getConstant(adaptor.getLhs())) {
    /// or(0, x) -> x
    if (lhsCst->isZero() && getRhs().getType() == getType())
      return getRhs();

    /// or(-1, x) -> -1
    if (lhsCst->isAllOnes() && getLhs().getType() == getType() &&
        getRhs().getType() == getType())
      return getLhs();
  }

  /// or(x, x) -> x
  if (getLhs() == getRhs() && getRhs().getType() == getType())
    return getRhs();

  return constFoldFIRRTLBinaryOp(
      *this, adaptor.getOperands(), BinOpKind::Normal,
      [](const APSInt &a, const APSInt &b) -> APInt { return a | b; });
}

void OrPrimOp::getCanonicalizationPatterns(RewritePatternSet &results,
                                           MLIRContext *context) {
  results.insert<patterns::extendOr, patterns::moveConstOr, patterns::OrOfZero,
                 patterns::OrOfAllOne, patterns::OrOfSelf, patterns::OrOfPad>(
      context);
}

OpFoldResult XorPrimOp::fold(FoldAdaptor adaptor) {
  /// xor(x, 0) -> x
  if (auto rhsCst = getConstant(adaptor.getRhs()))
    if (rhsCst->isZero() &&
        firrtl::areAnonymousTypesEquivalent(getLhs().getType(), getType()))
      return getLhs();

  /// xor(x, 0) -> x
  if (auto lhsCst = getConstant(adaptor.getLhs()))
    if (lhsCst->isZero() &&
        firrtl::areAnonymousTypesEquivalent(getRhs().getType(), getType()))
      return getRhs();

  /// xor(x, x) -> 0
  if (getLhs() == getRhs())
    return getIntAttr(
<<<<<<< HEAD
        getType(), APInt(std::max(getType().base().getWidthOrSentinel(), 0), 0));
=======
        getType(),
        APInt(std::max(getType().base().getWidthOrSentinel(), 0), 0));
>>>>>>> 76cda205

  return constFoldFIRRTLBinaryOp(
      *this, adaptor.getOperands(), BinOpKind::Normal,
      [](const APSInt &a, const APSInt &b) -> APInt { return a ^ b; });
}

void XorPrimOp::getCanonicalizationPatterns(RewritePatternSet &results,
                                            MLIRContext *context) {
  results.insert<patterns::extendXor, patterns::moveConstXor,
                 patterns::XorOfZero, patterns::XorOfSelf, patterns::XorOfPad>(
      context);
}

void LEQPrimOp::getCanonicalizationPatterns(RewritePatternSet &results,
                                            MLIRContext *context) {
  results.insert<patterns::LEQWithConstLHS>(context);
}

OpFoldResult LEQPrimOp::fold(FoldAdaptor adaptor) {
  bool isUnsigned = getLhs().getType().base().isUnsigned();

  // leq(x, x) -> 1
  if (getLhs() == getRhs())
    return getIntAttr(getType(), APInt(1, 1));

  // Comparison against constant outside type bounds.
  if (auto width = getLhs().getType().base().getWidth()) {
    if (auto rhsCst = getConstant(adaptor.getRhs())) {
      auto commonWidth = std::max<int32_t>(*width, rhsCst->getBitWidth());
      commonWidth = std::max(commonWidth, 1);

      // leq(x, const) -> 0 where const < minValue of the unsigned type of x
      // This can never occur since const is unsigned and cannot be less than 0.

      // leq(x, const) -> 0 where const < minValue of the signed type of x
      if (!isUnsigned && sextZeroWidth(*rhsCst, commonWidth)
                             .slt(getMinSignedValue(*width).sext(commonWidth)))
        return getIntAttr(getType(), APInt(1, 0));

      // leq(x, const) -> 1 where const >= maxValue of the unsigned type of x
      if (isUnsigned && rhsCst->zext(commonWidth)
                            .uge(getMaxUnsignedValue(*width).zext(commonWidth)))
        return getIntAttr(getType(), APInt(1, 1));

      // leq(x, const) -> 1 where const >= maxValue of the signed type of x
      if (!isUnsigned && sextZeroWidth(*rhsCst, commonWidth)
                             .sge(getMaxSignedValue(*width).sext(commonWidth)))
        return getIntAttr(getType(), APInt(1, 1));
    }
  }

  return constFoldFIRRTLBinaryOp(
      *this, adaptor.getOperands(), BinOpKind::Compare,
      [=](const APSInt &a, const APSInt &b) -> APInt {
        return APInt(1, a <= b);
      });
}

void LTPrimOp::getCanonicalizationPatterns(RewritePatternSet &results,
                                           MLIRContext *context) {
  results.insert<patterns::LTWithConstLHS>(context);
}

OpFoldResult LTPrimOp::fold(FoldAdaptor adaptor) {
  IntType lhsType = getLhs().getType();
  bool isUnsigned = lhsType.isUnsigned();

  // lt(x, x) -> 0
  if (getLhs() == getRhs())
    return getIntAttr(getType(), APInt(1, 0));

  // lt(x, 0) -> 0 when x is unsigned
  if (auto rhsCst = getConstant(adaptor.getRhs())) {
    if (rhsCst->isZero() && lhsType.isUnsigned())
      return getIntAttr(getType(), APInt(1, 0));
  }

  // Comparison against constant outside type bounds.
  if (auto width = lhsType.getWidth()) {
    if (auto rhsCst = getConstant(adaptor.getRhs())) {
      auto commonWidth = std::max<int32_t>(*width, rhsCst->getBitWidth());
      commonWidth = std::max(commonWidth, 1);

      // lt(x, const) -> 0 where const <= minValue of the unsigned type of x
      // Handled explicitly above.

      // lt(x, const) -> 0 where const <= minValue of the signed type of x
      if (!isUnsigned && sextZeroWidth(*rhsCst, commonWidth)
                             .sle(getMinSignedValue(*width).sext(commonWidth)))
        return getIntAttr(getType(), APInt(1, 0));

      // lt(x, const) -> 1 where const > maxValue of the unsigned type of x
      if (isUnsigned && rhsCst->zext(commonWidth)
                            .ugt(getMaxUnsignedValue(*width).zext(commonWidth)))
        return getIntAttr(getType(), APInt(1, 1));

      // lt(x, const) -> 1 where const > maxValue of the signed type of x
      if (!isUnsigned && sextZeroWidth(*rhsCst, commonWidth)
                             .sgt(getMaxSignedValue(*width).sext(commonWidth)))
        return getIntAttr(getType(), APInt(1, 1));
    }
  }

  return constFoldFIRRTLBinaryOp(
      *this, adaptor.getOperands(), BinOpKind::Compare,
      [=](const APSInt &a, const APSInt &b) -> APInt {
        return APInt(1, a < b);
      });
}

void GEQPrimOp::getCanonicalizationPatterns(RewritePatternSet &results,
                                            MLIRContext *context) {
  results.insert<patterns::GEQWithConstLHS>(context);
}

OpFoldResult GEQPrimOp::fold(FoldAdaptor adaptor) {
  IntType lhsType = getLhs().getType();
  bool isUnsigned = lhsType.isUnsigned();

  // geq(x, x) -> 1
  if (getLhs() == getRhs())
    return getIntAttr(getType(), APInt(1, 1));

  // geq(x, 0) -> 1 when x is unsigned
  if (auto rhsCst = getConstant(adaptor.getRhs())) {
    if (rhsCst->isZero() && isUnsigned)
      return getIntAttr(getType(), APInt(1, 1));
  }

  // Comparison against constant outside type bounds.
  if (auto width = lhsType.getWidth()) {
    if (auto rhsCst = getConstant(adaptor.getRhs())) {
      auto commonWidth = std::max<int32_t>(*width, rhsCst->getBitWidth());
      commonWidth = std::max(commonWidth, 1);

      // geq(x, const) -> 0 where const > maxValue of the unsigned type of x
      if (isUnsigned && rhsCst->zext(commonWidth)
                            .ugt(getMaxUnsignedValue(*width).zext(commonWidth)))
        return getIntAttr(getType(), APInt(1, 0));

      // geq(x, const) -> 0 where const > maxValue of the signed type of x
      if (!isUnsigned && sextZeroWidth(*rhsCst, commonWidth)
                             .sgt(getMaxSignedValue(*width).sext(commonWidth)))
        return getIntAttr(getType(), APInt(1, 0));

      // geq(x, const) -> 1 where const <= minValue of the unsigned type of x
      // Handled explicitly above.

      // geq(x, const) -> 1 where const <= minValue of the signed type of x
      if (!isUnsigned && sextZeroWidth(*rhsCst, commonWidth)
                             .sle(getMinSignedValue(*width).sext(commonWidth)))
        return getIntAttr(getType(), APInt(1, 1));
    }
  }

  return constFoldFIRRTLBinaryOp(
      *this, adaptor.getOperands(), BinOpKind::Compare,
      [=](const APSInt &a, const APSInt &b) -> APInt {
        return APInt(1, a >= b);
      });
}

void GTPrimOp::getCanonicalizationPatterns(RewritePatternSet &results,
                                           MLIRContext *context) {
  results.insert<patterns::GTWithConstLHS>(context);
}

OpFoldResult GTPrimOp::fold(FoldAdaptor adaptor) {
  IntType lhsType = getLhs().getType();
  bool isUnsigned = lhsType.isUnsigned();

  // gt(x, x) -> 0
  if (getLhs() == getRhs())
    return getIntAttr(getType(), APInt(1, 0));

  // Comparison against constant outside type bounds.
  if (auto width = lhsType.getWidth()) {
    if (auto rhsCst = getConstant(adaptor.getRhs())) {
      auto commonWidth = std::max<int32_t>(*width, rhsCst->getBitWidth());
      commonWidth = std::max(commonWidth, 1);

      // gt(x, const) -> 0 where const >= maxValue of the unsigned type of x
      if (isUnsigned && rhsCst->zext(commonWidth)
                            .uge(getMaxUnsignedValue(*width).zext(commonWidth)))
        return getIntAttr(getType(), APInt(1, 0));

      // gt(x, const) -> 0 where const >= maxValue of the signed type of x
      if (!isUnsigned && sextZeroWidth(*rhsCst, commonWidth)
                             .sge(getMaxSignedValue(*width).sext(commonWidth)))
        return getIntAttr(getType(), APInt(1, 0));

      // gt(x, const) -> 1 where const < minValue of the unsigned type of x
      // This can never occur since const is unsigned and cannot be less than 0.

      // gt(x, const) -> 1 where const < minValue of the signed type of x
      if (!isUnsigned && sextZeroWidth(*rhsCst, commonWidth)
                             .slt(getMinSignedValue(*width).sext(commonWidth)))
        return getIntAttr(getType(), APInt(1, 1));
    }
  }

  return constFoldFIRRTLBinaryOp(
      *this, adaptor.getOperands(), BinOpKind::Compare,
      [=](const APSInt &a, const APSInt &b) -> APInt {
        return APInt(1, a > b);
      });
}

OpFoldResult EQPrimOp::fold(FoldAdaptor adaptor) {
  // eq(x, x) -> 1
  if (getLhs() == getRhs())
    return getIntAttr(getType(), APInt(1, 1));

  if (auto rhsCst = getConstant(adaptor.getRhs())) {
    /// eq(x, 1) -> x when x is 1 bit.
    /// TODO: Support SInt<1> on the LHS etc.
    if (rhsCst->isAllOnes() && getLhs().getType() == getType() &&
        getRhs().getType() == getType())
      return getLhs();
  }

  return constFoldFIRRTLBinaryOp(
      *this, adaptor.getOperands(), BinOpKind::Compare,
      [=](const APSInt &a, const APSInt &b) -> APInt {
        return APInt(1, a == b);
      });
}

LogicalResult EQPrimOp::canonicalize(EQPrimOp op, PatternRewriter &rewriter) {
  return canonicalizePrimOp(
      op, rewriter, [&](ArrayRef<Attribute> operands) -> OpFoldResult {
        if (auto rhsCst = getConstant(operands[1])) {
          auto width = op.getLhs().getType().getBitWidthOrSentinel();

          // eq(x, 0) ->  not(x) when x is 1 bit.
          if (rhsCst->isZero() && op.getLhs().getType() == op.getType() &&
              op.getRhs().getType() == op.getType()) {
            return rewriter.create<NotPrimOp>(op.getLoc(), op.getLhs())
                .getResult();
          }

          // eq(x, 0) -> not(orr(x)) when x is >1 bit
          if (rhsCst->isZero() && width > 1) {
            auto orrOp = rewriter.create<OrRPrimOp>(op.getLoc(), op.getLhs());
            return rewriter.create<NotPrimOp>(op.getLoc(), orrOp).getResult();
          }

          // eq(x, ~0) -> andr(x) when x is >1 bit
          if (rhsCst->isAllOnes() && width > 1 &&
              op.getLhs().getType() == op.getRhs().getType()) {
            return rewriter.create<AndRPrimOp>(op.getLoc(), op.getLhs())
                .getResult();
          }
        }

        return {};
      });
}

OpFoldResult NEQPrimOp::fold(FoldAdaptor adaptor) {
  // neq(x, x) -> 0
  if (getLhs() == getRhs())
    return getIntAttr(getType(), APInt(1, 0));

  if (auto rhsCst = getConstant(adaptor.getRhs())) {
    /// neq(x, 0) -> x when x is 1 bit.
    /// TODO: Support SInt<1> on the LHS etc.
    if (rhsCst->isZero() && getLhs().getType() == getType() &&
        getRhs().getType() == getType())
      return getLhs();
  }

  return constFoldFIRRTLBinaryOp(
      *this, adaptor.getOperands(), BinOpKind::Compare,
      [=](const APSInt &a, const APSInt &b) -> APInt {
        return APInt(1, a != b);
      });
}

LogicalResult NEQPrimOp::canonicalize(NEQPrimOp op, PatternRewriter &rewriter) {
  return canonicalizePrimOp(
      op, rewriter, [&](ArrayRef<Attribute> operands) -> OpFoldResult {
        if (auto rhsCst = getConstant(operands[1])) {
          auto width = op.getLhs().getType().getBitWidthOrSentinel();

          // neq(x, 1) -> not(x) when x is 1 bit
          if (rhsCst->isAllOnes() && op.getLhs().getType() == op.getType() &&
              op.getRhs().getType() == op.getType()) {
            return rewriter.create<NotPrimOp>(op.getLoc(), op.getLhs())
                .getResult();
          }

          // neq(x, 0) -> orr(x) when x is >1 bit
          if (rhsCst->isZero() && width > 1) {
            return rewriter.create<OrRPrimOp>(op.getLoc(), op.getLhs())
                .getResult();
          }

          // neq(x, ~0) -> not(andr(x))) when x is >1 bit
          if (rhsCst->isAllOnes() && width > 1 &&
              op.getLhs().getType() == op.getRhs().getType()) {
            auto andrOp = rewriter.create<AndRPrimOp>(op.getLoc(), op.getLhs());
            return rewriter.create<NotPrimOp>(op.getLoc(), andrOp).getResult();
          }
        }

        return {};
      });
}

//===----------------------------------------------------------------------===//
// Unary Operators
//===----------------------------------------------------------------------===//

OpFoldResult SizeOfIntrinsicOp::fold(FoldAdaptor) {
  auto base = getInput().getType();
  auto w = base.getBitWidthOrSentinel();
  if (w >= 0)
    return getIntAttr(getType(), APInt(32, w));
  return {};
}

OpFoldResult IsXIntrinsicOp::fold(FoldAdaptor adaptor) {
  // No constant can be 'x' by definition.
  if (auto cst = getConstant(adaptor.getArg()))
    return getIntAttr(getType(), APInt(1, 0));
  return {};
}

OpFoldResult AsSIntPrimOp::fold(FoldAdaptor adaptor) {
  // No effect.
  if (areAnonymousTypesEquivalent(getInput().getType(), getType()))
    return getInput();

  // Be careful to only fold the cast into the constant if the size is known.
  // Otherwise width inference may produce differently-sized constants if the
  // sign changes.
  if (getType().base().hasWidth())
    if (auto cst = getConstant(adaptor.getInput()))
      return getIntAttr(getType(), *cst);

  return {};
}

void AsSIntPrimOp::getCanonicalizationPatterns(RewritePatternSet &results,
                                               MLIRContext *context) {
  results.insert<patterns::StoUtoS>(context);
}

OpFoldResult AsUIntPrimOp::fold(FoldAdaptor adaptor) {
  // No effect.
  if (areAnonymousTypesEquivalent(getInput().getType(), getType()))
    return getInput();

  // Be careful to only fold the cast into the constant if the size is known.
  // Otherwise width inference may produce differently-sized constants if the
  // sign changes.
  if (getType().base().hasWidth())
    if (auto cst = getConstant(adaptor.getInput()))
      return getIntAttr(getType(), *cst);

  return {};
}

void AsUIntPrimOp::getCanonicalizationPatterns(RewritePatternSet &results,
                                               MLIRContext *context) {
  results.insert<patterns::UtoStoU>(context);
}

OpFoldResult AsAsyncResetPrimOp::fold(FoldAdaptor adaptor) {
  // No effect.
  if (getInput().getType() == getType())
    return getInput();

  // Constant fold.
  if (auto cst = getConstant(adaptor.getInput()))
    return BoolAttr::get(getContext(), cst->getBoolValue());

  return {};
}

OpFoldResult AsClockPrimOp::fold(FoldAdaptor adaptor) {
  // No effect.
  if (getInput().getType() == getType())
    return getInput();

  // Constant fold.
  if (auto cst = getConstant(adaptor.getInput()))
    return BoolAttr::get(getContext(), cst->getBoolValue());

  return {};
}

OpFoldResult CvtPrimOp::fold(FoldAdaptor adaptor) {
  if (!hasKnownWidthIntTypes(*this))
    return {};

  // Signed to signed is a noop, unsigned operands prepend a zero bit.
  if (auto cst = getExtendedConstant(getOperand(), adaptor.getInput(),
                                     getType().base().getWidthOrSentinel()))
    return getIntAttr(getType(), *cst);

  return {};
}

void CvtPrimOp::getCanonicalizationPatterns(RewritePatternSet &results,
                                            MLIRContext *context) {
  results.insert<patterns::CVTSigned, patterns::CVTUnSigned>(context);
}

OpFoldResult NegPrimOp::fold(FoldAdaptor adaptor) {
  if (!hasKnownWidthIntTypes(*this))
    return {};

  // FIRRTL negate always adds a bit.
  // -x ---> 0-sext(x) or 0-zext(x)
  if (auto cst = getExtendedConstant(getOperand(), adaptor.getInput(),
                                     getType().base().getWidthOrSentinel()))
    return getIntAttr(getType(), APInt((*cst).getBitWidth(), 0) - *cst);

  return {};
}

OpFoldResult NotPrimOp::fold(FoldAdaptor adaptor) {
  if (!hasKnownWidthIntTypes(*this))
    return {};

  if (auto cst = getExtendedConstant(getOperand(), adaptor.getInput(),
                                     getType().base().getWidthOrSentinel()))
    return getIntAttr(getType(), ~*cst);

  return {};
}

void NotPrimOp::getCanonicalizationPatterns(RewritePatternSet &results,
                                            MLIRContext *context) {
  results.insert<patterns::NotNot>(context);
}

OpFoldResult AndRPrimOp::fold(FoldAdaptor adaptor) {
  if (!hasKnownWidthIntTypes(*this))
    return {};

  if (getInput().getType().getBitWidthOrSentinel() == 0)
    return getIntAttr(getType(), APInt(1, 1));

  // x == -1
  if (auto cst = getConstant(adaptor.getInput()))
    return getIntAttr(getType(), APInt(1, cst->isAllOnes()));

  // one bit is identity.  Only applies to UInt since we can't make a cast
  // here.
  if (isUInt1(getInput().getType()))
    return getInput();

  return {};
}

void AndRPrimOp::getCanonicalizationPatterns(RewritePatternSet &results,
                                             MLIRContext *context) {
  results
      .insert<patterns::AndRasSInt, patterns::AndRasUInt, patterns::AndRPadU,
              patterns::AndRPadS, patterns::AndRCatOneL, patterns::AndRCatOneR,
              patterns::AndRCatZeroL, patterns::AndRCatZeroR>(context);
}

OpFoldResult OrRPrimOp::fold(FoldAdaptor adaptor) {
  if (!hasKnownWidthIntTypes(*this))
    return {};

  if (getInput().getType().getBitWidthOrSentinel() == 0)
    return getIntAttr(getType(), APInt(1, 0));

  // x != 0
  if (auto cst = getConstant(adaptor.getInput()))
    return getIntAttr(getType(), APInt(1, !cst->isZero()));

  // one bit is identity.  Only applies to UInt since we can't make a cast
  // here.
  if (isUInt1(getInput().getType()))
    return getInput();

  return {};
}

void OrRPrimOp::getCanonicalizationPatterns(RewritePatternSet &results,
                                            MLIRContext *context) {
  results.insert<patterns::OrRasSInt, patterns::OrRasUInt, patterns::OrRPadU,
                 patterns::OrRCatZeroH, patterns::OrRCatZeroL>(context);
}

OpFoldResult XorRPrimOp::fold(FoldAdaptor adaptor) {
  if (!hasKnownWidthIntTypes(*this))
    return {};

  if (getInput().getType().getBitWidthOrSentinel() == 0)
    return getIntAttr(getType(), APInt(1, 0));

  // popcount(x) & 1
  if (auto cst = getConstant(adaptor.getInput()))
    return getIntAttr(getType(), APInt(1, cst->popcount() & 1));

  // one bit is identity.  Only applies to UInt since we can't make a cast here.
  if (isUInt1(getInput().getType()))
    return getInput();

  return {};
}

void XorRPrimOp::getCanonicalizationPatterns(RewritePatternSet &results,
                                             MLIRContext *context) {
  results.insert<patterns::XorRasSInt, patterns::XorRasUInt, patterns::XorRPadU,
                 patterns::XorRCatZeroH, patterns::XorRCatZeroL>(context);
}

//===----------------------------------------------------------------------===//
// Other Operators
//===----------------------------------------------------------------------===//

OpFoldResult CatPrimOp::fold(FoldAdaptor adaptor) {
  // cat(x, 0-width) -> x
  // cat(0-width, x) -> x
  // Limit to unsigned (result type), as cannot insert cast here.
  IntType lhsType = getLhs().getType();
  IntType rhsType = getRhs().getType();
  if (lhsType.getBitWidthOrSentinel() == 0 && rhsType.isUnsigned())
    return getRhs();
  if (rhsType.getBitWidthOrSentinel() == 0 && rhsType.isUnsigned())
    return getLhs();

  if (!hasKnownWidthIntTypes(*this))
    return {};

  // Constant fold cat.
  if (auto lhs = getConstant(adaptor.getLhs()))
    if (auto rhs = getConstant(adaptor.getRhs()))
      return getIntAttr(getType(), lhs->concat(*rhs));

  return {};
}

void DShlPrimOp::getCanonicalizationPatterns(RewritePatternSet &results,
                                             MLIRContext *context) {
  results.insert<patterns::DShlOfConstant>(context);
}

void DShrPrimOp::getCanonicalizationPatterns(RewritePatternSet &results,
                                             MLIRContext *context) {
  results.insert<patterns::DShrOfConstant>(context);
}

namespace {
// cat(bits(x, ...), bits(x, ...)) -> bits(x ...) when the two ...'s are
// consequtive in the input.
struct CatBitsBits : public mlir::RewritePattern {
  CatBitsBits(MLIRContext *context)
      : RewritePattern(CatPrimOp::getOperationName(), 0, context) {}
  LogicalResult matchAndRewrite(Operation *op,
                                PatternRewriter &rewriter) const override {
    auto cat = cast<CatPrimOp>(op);
    if (auto lhsBits =
            dyn_cast_or_null<BitsPrimOp>(cat.getLhs().getDefiningOp())) {
      if (auto rhsBits =
              dyn_cast_or_null<BitsPrimOp>(cat.getRhs().getDefiningOp())) {
        if (lhsBits.getInput() == rhsBits.getInput() &&
            lhsBits.getLo() - 1 == rhsBits.getHi()) {
          replaceOpWithNewOpAndCopyName<BitsPrimOp>(
              rewriter, cat, cat.getType(), lhsBits.getInput(), lhsBits.getHi(),
              rhsBits.getLo());
          return success();
        }
      }
    }
    return failure();
  }
};
} // namespace

void CatPrimOp::getCanonicalizationPatterns(RewritePatternSet &results,
                                            MLIRContext *context) {
  results.insert<CatBitsBits, patterns::CatDoubleConst>(context);
}

OpFoldResult BitCastOp::fold(FoldAdaptor adaptor) {
  auto op = (*this);
  // BitCast is redundant if input and result types are same.
  if (op.getType() == op.getInput().getType())
    return op.getInput();

  // Two consecutive BitCasts are redundant if first bitcast type is same as the
  // final result type.
  if (BitCastOp in = dyn_cast_or_null<BitCastOp>(op.getInput().getDefiningOp()))
    if (op.getType() == in.getInput().getType())
      return in.getInput();

  return {};
}

OpFoldResult BitsPrimOp::fold(FoldAdaptor adaptor) {
  IntType inputType = getInput().getType();
  IntType resultType = getType();
  // If we are extracting the entire input, then return it.
  if (inputType == getType() && resultType.hasWidth())
    return getInput();

  // Constant fold.
  if (hasKnownWidthIntTypes(*this))
    if (auto cst = getConstant(adaptor.getInput()))
      return getIntAttr(resultType,
                        cst->extractBits(getHi() - getLo() + 1, getLo()));

  return {};
}

void BitsPrimOp::getCanonicalizationPatterns(RewritePatternSet &results,
                                             MLIRContext *context) {
  results
      .insert<patterns::BitsOfBits, patterns::BitsOfMux, patterns::BitsOfAsUInt,
              patterns::BitsOfAnd, patterns::BitsOfPad>(context);
}

/// Replace the specified operation with a 'bits' op from the specified hi/lo
/// bits.  Insert a cast to handle the case where the original operation
/// returned a signed integer.
static void replaceWithBits(Operation *op, Value value, unsigned hiBit,
                            unsigned loBit, PatternRewriter &rewriter) {
  auto resType = type_cast<IntType>(op->getResult(0).getType());
  if (type_cast<IntType>(value.getType()).getWidth() != resType.getWidth())
    value = rewriter.create<BitsPrimOp>(op->getLoc(), value, hiBit, loBit);

  if (resType.isSigned() && !type_cast<IntType>(value.getType()).isSigned()) {
    value = rewriter.createOrFold<AsSIntPrimOp>(op->getLoc(), resType, value);
  } else if (resType.isUnsigned() &&
             !type_cast<IntType>(value.getType()).isUnsigned()) {
    value = rewriter.createOrFold<AsUIntPrimOp>(op->getLoc(), resType, value);
  }
  rewriter.replaceOp(op, value);
}

template <typename OpTy>
static OpFoldResult foldMux(OpTy op, typename OpTy::FoldAdaptor adaptor) {
  // mux : UInt<0> -> 0
  if (op.getType().getBitWidthOrSentinel() == 0)
    return getIntAttr(op.getType(),
                      APInt(0, 0, op.getType().isSignedInteger()));

  // mux(cond, x, x) -> x
  if (op.getHigh() == op.getLow())
    return op.getHigh();

  // The following folds require that the result has a known width. Otherwise
  // the mux requires an additional padding operation to be inserted, which is
  // not possible in a fold.
  if (op.getType().getBitWidthOrSentinel() < 0)
    return {};

  // mux(0/1, x, y) -> x or y
  if (auto cond = getConstant(adaptor.getSel())) {
    if (cond->isZero() && op.getLow().getType() == op.getType())
      return op.getLow();
    if (!cond->isZero() && op.getHigh().getType() == op.getType())
      return op.getHigh();
  }

  // mux(cond, x, cst)
  if (auto lowCst = getConstant(adaptor.getLow())) {
    // mux(cond, c1, c2)
    if (auto highCst = getConstant(adaptor.getHigh())) {
      // mux(cond, cst, cst) -> cst
      if (highCst->getBitWidth() == lowCst->getBitWidth() &&
          *highCst == *lowCst)
        return getIntAttr(op.getType(), *highCst);
      // mux(cond, 1, 0) -> cond
      if (highCst->isOne() && lowCst->isZero() &&
          op.getType() == op.getSel().getType())
        return op.getSel();

      // TODO: x ? ~0 : 0 -> sext(x)
      // TODO: "x ? c1 : c2" -> many tricks
    }
    // TODO: "x ? a : 0" -> sext(x) & a
  }

  // TODO: "x ? c1 : y" -> "~x ? y : c1"
  return {};
}

OpFoldResult MuxPrimOp::fold(FoldAdaptor adaptor) {
  return foldMux(*this, adaptor);
}

OpFoldResult Mux2CellIntrinsicOp::fold(FoldAdaptor adaptor) {
  return foldMux(*this, adaptor);
}

OpFoldResult Mux4CellIntrinsicOp::fold(FoldAdaptor adaptor) { return {}; }

namespace {

// If the mux has a known output width, pad the operands up to this width.
// Most folds on mux require that folded operands are of the same width as
// the mux itself.
class MuxPad : public mlir::RewritePattern {
public:
  MuxPad(MLIRContext *context)
      : RewritePattern(MuxPrimOp::getOperationName(), 0, context) {}

  LogicalResult
  matchAndRewrite(Operation *op,
                  mlir::PatternRewriter &rewriter) const override {
    auto mux = cast<MuxPrimOp>(op);
    auto width = mux.getType().getBitWidthOrSentinel();
    if (width < 0)
      return failure();

    auto pad = [&](Value input) -> Value {
      auto inputWidth =
          type_cast<FIRRTLBaseType>(input.getType()).getBitWidthOrSentinel();
      if (inputWidth < 0 || width == inputWidth)
        return input;
      return rewriter
          .create<PadPrimOp>(mux.getLoc(), mux.getType(), input, width)
          .getResult();
    };

    auto newHigh = pad(mux.getHigh());
    auto newLow = pad(mux.getLow());
    if (newHigh == mux.getHigh() && newLow == mux.getLow())
      return failure();

    replaceOpWithNewOpAndCopyName<MuxPrimOp>(
        rewriter, op, mux.getType(), ValueRange{mux.getSel(), newHigh, newLow},
        mux->getAttrs());
    return success();
  }
};

// Find muxes which have conditions dominated by other muxes with the same
// condition.
class MuxSharedCond : public mlir::RewritePattern {
public:
  MuxSharedCond(MLIRContext *context)
      : RewritePattern(MuxPrimOp::getOperationName(), 0, context) {}

  static const int depthLimit = 5;

  Value updateOrClone(MuxPrimOp mux, Value high, Value low,
                      mlir::PatternRewriter &rewriter,
                      bool updateInPlace) const {
    if (updateInPlace) {
      rewriter.modifyOpInPlace(mux, [&] {
        mux.setOperand(1, high);
        mux.setOperand(2, low);
      });
      return {};
    }
    rewriter.setInsertionPointAfter(mux);
    return rewriter
        .create<MuxPrimOp>(mux.getLoc(), mux.getType(),
                           ValueRange{mux.getSel(), high, low})
        .getResult();
  }

  // Walk a dependent mux tree assuming the condition cond is true.
  Value tryCondTrue(Value op, Value cond, mlir::PatternRewriter &rewriter,
                    bool updateInPlace, int limit) const {
    MuxPrimOp mux = op.getDefiningOp<MuxPrimOp>();
    if (!mux)
      return {};
    if (mux.getSel() == cond)
      return mux.getHigh();
    if (limit > depthLimit)
      return {};
    updateInPlace &= mux->hasOneUse();

    if (Value v = tryCondTrue(mux.getHigh(), cond, rewriter, updateInPlace,
                              limit + 1))
      return updateOrClone(mux, v, mux.getLow(), rewriter, updateInPlace);

    if (Value v =
            tryCondTrue(mux.getLow(), cond, rewriter, updateInPlace, limit + 1))
      return updateOrClone(mux, mux.getHigh(), v, rewriter, updateInPlace);
    return {};
  }

  // Walk a dependent mux tree assuming the condition cond is false.
  Value tryCondFalse(Value op, Value cond, mlir::PatternRewriter &rewriter,
                     bool updateInPlace, int limit) const {
    MuxPrimOp mux = op.getDefiningOp<MuxPrimOp>();
    if (!mux)
      return {};
    if (mux.getSel() == cond)
      return mux.getLow();
    if (limit > depthLimit)
      return {};
    updateInPlace &= mux->hasOneUse();

    if (Value v = tryCondFalse(mux.getHigh(), cond, rewriter, updateInPlace,
                               limit + 1))
      return updateOrClone(mux, v, mux.getLow(), rewriter, updateInPlace);

    if (Value v = tryCondFalse(mux.getLow(), cond, rewriter, updateInPlace,
                               limit + 1))
      return updateOrClone(mux, mux.getHigh(), v, rewriter, updateInPlace);

    return {};
  }

  LogicalResult
  matchAndRewrite(Operation *op,
                  mlir::PatternRewriter &rewriter) const override {
    auto mux = cast<MuxPrimOp>(op);
    auto width = mux.getType().getBitWidthOrSentinel();
    if (width < 0)
      return failure();

    if (Value v = tryCondTrue(mux.getHigh(), mux.getSel(), rewriter, true, 0)) {
      rewriter.modifyOpInPlace(mux, [&] { mux.setOperand(1, v); });
      return success();
    }

    if (Value v = tryCondFalse(mux.getLow(), mux.getSel(), rewriter, true, 0)) {
      rewriter.modifyOpInPlace(mux, [&] { mux.setOperand(2, v); });
      return success();
    }

    return failure();
  }
};
} // namespace

void MuxPrimOp::getCanonicalizationPatterns(RewritePatternSet &results,
                                            MLIRContext *context) {
  results.add<MuxPad, MuxSharedCond, patterns::MuxEQOperands,
              patterns::MuxEQOperandsSwapped, patterns::MuxNEQ,
              patterns::MuxNot, patterns::MuxSameTrue, patterns::MuxSameFalse,
              patterns::NarrowMuxLHS, patterns::NarrowMuxRHS>(context);
}

OpFoldResult PadPrimOp::fold(FoldAdaptor adaptor) {
  auto input = this->getInput();

  // pad(x) -> x  if the width doesn't change.
  if (input.getType() == getType())
    return input;

  // Need to know the input width.
  auto inputType = input.getType().base();
  int32_t width = inputType.getWidthOrSentinel();
  if (width == -1)
    return {};

  // Constant fold.
  if (auto cst = getConstant(adaptor.getInput())) {
    auto destWidth = getType().base().getWidthOrSentinel();
    if (destWidth == -1)
      return {};

    if (inputType.isSigned() && cst->getBitWidth())
      return getIntAttr(getType(), cst->sext(destWidth));
    return getIntAttr(getType(), cst->zext(destWidth));
  }

  return {};
}

OpFoldResult ShlPrimOp::fold(FoldAdaptor adaptor) {
  auto input = this->getInput();
  IntType inputType = input.getType();
  int shiftAmount = getAmount();

  // shl(x, 0) -> x
  if (shiftAmount == 0)
    return input;

  // Constant fold.
  if (auto cst = getConstant(adaptor.getInput())) {
    auto inputWidth = inputType.getWidthOrSentinel();
    if (inputWidth != -1) {
      auto resultWidth = inputWidth + shiftAmount;
      shiftAmount = std::min(shiftAmount, resultWidth);
      return getIntAttr(getType(), cst->zext(resultWidth).shl(shiftAmount));
    }
  }
  return {};
}

OpFoldResult ShrPrimOp::fold(FoldAdaptor adaptor) {
  auto input = this->getInput();
  IntType inputType = input.getType();
  int shiftAmount = getAmount();

  // shr(x, 0) -> x
  if (shiftAmount == 0)
    return input;

  auto inputWidth = inputType.getWidthOrSentinel();
  if (inputWidth == -1)
    return {};
  if (inputWidth == 0)
    return getIntZerosAttr(getType());

  // shr(x, cst) where cst is all of x's bits and x is unsigned is 0.
  // If x is signed, it is the sign bit.
  if (shiftAmount >= inputWidth && inputType.isUnsigned())
    return getIntAttr(getType(), APInt(1, 0));

  // Constant fold.
  if (auto cst = getConstant(adaptor.getInput())) {
    APInt value;
    if (inputType.isSigned())
      value = cst->ashr(std::min(shiftAmount, inputWidth - 1));
    else
      value = cst->lshr(std::min(shiftAmount, inputWidth));
    auto resultWidth = std::max(inputWidth - shiftAmount, 1);
    return getIntAttr(getType(), value.trunc(resultWidth));
  }
  return {};
}

LogicalResult ShrPrimOp::canonicalize(ShrPrimOp op, PatternRewriter &rewriter) {
  auto inputWidth = op.getInput().getType().base().getWidthOrSentinel();
  if (inputWidth <= 0)
    return failure();

  // If we know the input width, we can canonicalize this into a BitsPrimOp.
  unsigned shiftAmount = op.getAmount();
  if (int(shiftAmount) >= inputWidth) {
    // shift(x, 32) => 0 when x has 32 bits.  This is handled by fold().
    if (op.getType().base().isUnsigned())
      return failure();

    // Shifting a signed value by the full width is actually taking the
    // sign bit. If the shift amount is greater than the input width, it
    // is equivalent to shifting by the input width.
    shiftAmount = inputWidth - 1;
  }

  replaceWithBits(op, op.getInput(), inputWidth - 1, shiftAmount, rewriter);
  return success();
}

LogicalResult HeadPrimOp::canonicalize(HeadPrimOp op,
                                       PatternRewriter &rewriter) {
  auto inputWidth = op.getInput().getType().base().getWidthOrSentinel();
  if (inputWidth <= 0)
    return failure();

  // If we know the input width, we can canonicalize this into a BitsPrimOp.
  unsigned keepAmount = op.getAmount();
  if (keepAmount)
    replaceWithBits(op, op.getInput(), inputWidth - 1, inputWidth - keepAmount,
                    rewriter);
  return success();
}

OpFoldResult HeadPrimOp::fold(FoldAdaptor adaptor) {
  if (hasKnownWidthIntTypes(*this))
    if (auto cst = getConstant(adaptor.getInput())) {
      int shiftAmount =
          getInput().getType().base().getWidthOrSentinel() - getAmount();
      return getIntAttr(getType(), cst->lshr(shiftAmount).trunc(getAmount()));
    }

  return {};
}

OpFoldResult TailPrimOp::fold(FoldAdaptor adaptor) {
  if (hasKnownWidthIntTypes(*this))
    if (auto cst = getConstant(adaptor.getInput()))
      return getIntAttr(getType(),
                        cst->trunc(getType().base().getWidthOrSentinel()));
  return {};
}

LogicalResult TailPrimOp::canonicalize(TailPrimOp op,
                                       PatternRewriter &rewriter) {
  auto inputWidth = op.getInput().getType().base().getWidthOrSentinel();
  if (inputWidth <= 0)
    return failure();

  // If we know the input width, we can canonicalize this into a BitsPrimOp.
  unsigned dropAmount = op.getAmount();
  if (dropAmount != unsigned(inputWidth))
    replaceWithBits(op, op.getInput(), inputWidth - dropAmount - 1, 0,
                    rewriter);
  return success();
}

void SubaccessOp::getCanonicalizationPatterns(RewritePatternSet &results,
                                              MLIRContext *context) {
  results.add<patterns::SubaccessOfConstant>(context);
}

OpFoldResult MultibitMuxOp::fold(FoldAdaptor adaptor) {
  // If there is only one input, just return it.
  if (adaptor.getInputs().size() == 1)
    return getOperand(1);

  if (auto constIndex = getConstant(adaptor.getIndex())) {
    auto index = constIndex->getZExtValue();
    if (index < getInputs().size())
      return getInputs()[getInputs().size() - 1 - index];
  }

  return {};
}

LogicalResult MultibitMuxOp::canonicalize(MultibitMuxOp op,
                                          PatternRewriter &rewriter) {
  // If all operands are equal, just canonicalize to it. We can add this
  // canonicalization as a folder but it costly to look through all inputs so it
  // is added here.
  if (llvm::all_of(op.getInputs().drop_front(), [&](auto input) {
        return input == op.getInputs().front();
      })) {
    replaceOpAndCopyName(rewriter, op, op.getInputs().front());
    return success();
  }

  // If the op is a vector indexing (e.g. `multbit_mux idx, a[n-1], a[n-2], ...,
  // a[0]`), we can fold the op into subaccess op `a[idx]`.
  if (auto lastSubindex = op.getInputs().back().getDefiningOp<SubindexOp>()) {
    if (llvm::all_of(llvm::enumerate(op.getInputs()), [&](auto e) {
          auto subindex = e.value().template getDefiningOp<SubindexOp>();
          return subindex && lastSubindex.getInput() == subindex.getInput() &&
                 subindex.getIndex() + e.index() + 1 == op.getInputs().size();
        })) {
      replaceOpWithNewOpAndCopyName<SubaccessOp>(
          rewriter, op, lastSubindex.getInput(), op.getIndex());
      return success();
    }
  }

  // If the size is 2, canonicalize into a normal mux to introduce more folds.
  if (op.getInputs().size() != 2)
    return failure();

  // TODO: Handle even when `index` doesn't have uint<1>.
  auto uintType = op.getIndex().getType();
  if (uintType.getBitWidthOrSentinel() != 1)
    return failure();

  // multibit_mux(index, {lhs, rhs}) -> mux(index, lhs, rhs)
  replaceOpWithNewOpAndCopyName<MuxPrimOp>(
      rewriter, op, op.getIndex(), op.getInputs()[0], op.getInputs()[1]);
  return success();
}

//===----------------------------------------------------------------------===//
// Declarations
//===----------------------------------------------------------------------===//

/// Scan all the uses of the specified value, checking to see if there is
/// exactly one connect that has the value as its destination. This returns the
/// operation if found and if all the other users are "reads" from the value.
/// Returns null if there are no connects, or multiple connects to the value, or
/// if the value is involved in an `AttachOp`, or if the connect isn't strict.
///
/// Note that this will simply return the connect, which is located *anywhere*
/// after the definition of the value. Users of this function are likely
/// interested in the source side of the returned connect, the definition of
/// which does likely not dominate the original value.
StrictConnectOp firrtl::getSingleConnectUserOf(Value value) {
  StrictConnectOp connect;
  for (Operation *user : value.getUsers()) {
    // If we see an attach or aggregate sublements, just conservatively fail.
    if (isa<AttachOp, SubfieldOp, SubaccessOp, SubindexOp>(user))
      return {};

    if (auto aConnect = dyn_cast<FConnectLike>(user))
      if (aConnect.getDest() == value) {
        auto strictConnect = dyn_cast<StrictConnectOp>(*aConnect);
        // If this is not a strict connect, a second strict connect or in a
        // different block, fail.
        if (!strictConnect || (connect && connect != strictConnect) ||
            strictConnect->getBlock() != value.getParentBlock())
          return {};
        else
          connect = strictConnect;
      }
  }
  return connect;
}

// Forward simple values through wire's and reg's.
static LogicalResult canonicalizeSingleSetConnect(StrictConnectOp op,
                                                  PatternRewriter &rewriter) {
  // While we can do this for nearly all wires, we currently limit it to simple
  // things.
  Operation *connectedDecl = op.getDest().getDefiningOp();
  if (!connectedDecl)
    return failure();

  // Only support wire and reg for now.
  if (!isa<WireOp>(connectedDecl) && !isa<RegOp>(connectedDecl))
    return failure();
  if (hasDontTouch(connectedDecl) ||
      !AnnotationSet(connectedDecl).canBeDeleted() ||
      !hasDroppableName(connectedDecl) ||
      cast<Forceable>(connectedDecl).isForceable())
    return failure();

  // Only forward if the types exactly match and there is one connect.
  if (getSingleConnectUserOf(op.getDest()) != op)
    return failure();

  // Only forward if there is more than one use
  if (connectedDecl->hasOneUse())
    return failure();

  // Only do this if the connectee and the declaration are in the same block.
  auto *declBlock = connectedDecl->getBlock();
  auto *srcValueOp = op.getSrc().getDefiningOp();
  if (!srcValueOp) {
    // Ports are ok for wires but not registers.
    if (!isa<WireOp>(connectedDecl))
      return failure();

  } else {
    // Constants/invalids in the same block are ok to forward, even through
    // reg's since the clocking doesn't matter for constants.
    if (!isa<ConstantOp>(srcValueOp))
      return failure();
    if (srcValueOp->getBlock() != declBlock)
      return failure();
  }

  // Ok, we know we are doing the transformation.

  auto replacement = op.getSrc();
  // This will be replaced with the constant source.  First, make sure the
  // constant dominates all users.
  if (srcValueOp && srcValueOp != &declBlock->front())
    srcValueOp->moveBefore(&declBlock->front());

  // Replace all things *using* the decl with the constant/port, and
  // remove the declaration.
  replaceOpAndCopyName(rewriter, connectedDecl, replacement);

  // Remove the connect
  rewriter.eraseOp(op);
  return success();
}

void ConnectOp::getCanonicalizationPatterns(RewritePatternSet &results,
                                            MLIRContext *context) {
  results.insert<patterns::ConnectExtension, patterns::ConnectSameType>(
      context);
}

LogicalResult StrictConnectOp::canonicalize(StrictConnectOp op,
                                            PatternRewriter &rewriter) {
  // TODO: Canonicalize towards explicit extensions and flips here.

  // If there is a simple value connected to a foldable decl like a wire or reg,
  // see if we can eliminate the decl.
  if (succeeded(canonicalizeSingleSetConnect(op, rewriter)))
    return success();
  return failure();
}

//===----------------------------------------------------------------------===//
// Statements
//===----------------------------------------------------------------------===//

/// If the specified value has an AttachOp user strictly dominating by
/// "dominatingAttach" then return it.
static AttachOp getDominatingAttachUser(Value value, AttachOp dominatedAttach) {
  for (auto *user : value.getUsers()) {
    auto attach = dyn_cast<AttachOp>(user);
    if (!attach || attach == dominatedAttach)
      continue;
    if (attach->isBeforeInBlock(dominatedAttach))
      return attach;
  }
  return {};
}

LogicalResult AttachOp::canonicalize(AttachOp op, PatternRewriter &rewriter) {
  // Single operand attaches are a noop.
  if (op.getNumOperands() <= 1) {
    rewriter.eraseOp(op);
    return success();
  }

  for (auto operand : op.getOperands()) {
    // Check to see if any of our operands has other attaches to it:
    //    attach x, y
    //      ...
    //    attach x, z
    // If so, we can merge these into "attach x, y, z".
    if (auto attach = getDominatingAttachUser(operand, op)) {
      SmallVector<Value> newOperands(op.getOperands());
      for (auto newOperand : attach.getOperands())
        if (newOperand != operand) // Don't add operand twice.
          newOperands.push_back(newOperand);
      rewriter.create<AttachOp>(op->getLoc(), newOperands);
      rewriter.eraseOp(attach);
      rewriter.eraseOp(op);
      return success();
    }

    // If this wire is *only* used by an attach then we can just delete
    // it.
    // TODO: May need to be sensitive to "don't touch" or other
    // annotations.
    if (auto wire = dyn_cast_or_null<WireOp>(operand.getDefiningOp())) {
      if (!hasDontTouch(wire.getOperation()) && wire->hasOneUse() &&
          !wire.isForceable()) {
        SmallVector<Value> newOperands;
        for (auto newOperand : op.getOperands())
          if (newOperand != operand) // Don't the add wire.
            newOperands.push_back(newOperand);

        rewriter.create<AttachOp>(op->getLoc(), newOperands);
        rewriter.eraseOp(op);
        rewriter.eraseOp(wire);
        return success();
      }
    }
  }
  return failure();
}

/// Replaces the given op with the contents of the given single-block region.
static void replaceOpWithRegion(PatternRewriter &rewriter, Operation *op,
                                Region &region) {
  assert(llvm::hasSingleElement(region) && "expected single-region block");
  rewriter.inlineBlockBefore(&region.front(), op, {});
}

LogicalResult WhenOp::canonicalize(WhenOp op, PatternRewriter &rewriter) {
  if (auto constant = op.getCondition().getDefiningOp<firrtl::ConstantOp>()) {
    if (constant.getValue().isAllOnes())
      replaceOpWithRegion(rewriter, op, op.getThenRegion());
    else if (op.hasElseRegion() && !op.getElseRegion().empty())
      replaceOpWithRegion(rewriter, op, op.getElseRegion());

    rewriter.eraseOp(op);

    return success();
  }

  // Erase empty if-else block.
  if (!op.getThenBlock().empty() && op.hasElseRegion() &&
      op.getElseBlock().empty()) {
    rewriter.eraseBlock(&op.getElseBlock());
    return success();
  }

  // Erase empty whens.

  // If there is stuff in the then block, leave this operation alone.
  if (!op.getThenBlock().empty())
    return failure();

  // If not and there is no else, then this operation is just useless.
  if (!op.hasElseRegion() || op.getElseBlock().empty()) {
    rewriter.eraseOp(op);
    return success();
  }
  return failure();
}

namespace {
// Remove private nodes.  If they have an interesting names, move the name to
// the source expression.
struct FoldNodeName : public mlir::RewritePattern {
  FoldNodeName(MLIRContext *context)
      : RewritePattern(NodeOp::getOperationName(), 0, context) {}
  LogicalResult matchAndRewrite(Operation *op,
                                PatternRewriter &rewriter) const override {
    auto node = cast<NodeOp>(op);
    auto name = node.getNameAttr();
    if (!node.hasDroppableName() || node.getInnerSym() ||
        !AnnotationSet(node).canBeDeleted() || node.isForceable())
      return failure();
    auto *newOp = node.getInput().getDefiningOp();
    // Best effort, do not rename InstanceOp
    if (newOp && !isa<InstanceOp>(newOp))
      updateName(rewriter, newOp, name);
    rewriter.replaceOp(node, node.getInput());
    return success();
  }
};

// Bypass nodes.
struct NodeBypass : public mlir::RewritePattern {
  NodeBypass(MLIRContext *context)
      : RewritePattern(NodeOp::getOperationName(), 0, context) {}
  LogicalResult matchAndRewrite(Operation *op,
                                PatternRewriter &rewriter) const override {
    auto node = cast<NodeOp>(op);
    if (node.getInnerSym() || !AnnotationSet(node).canBeDeleted() ||
        node.use_empty() || node.isForceable())
      return failure();
    rewriter.startOpModification(node);
    node.getResult().replaceAllUsesWith(node.getInput());
    rewriter.finalizeOpModification(node);
    return success();
  }
};

} // namespace

template <typename OpTy>
static LogicalResult demoteForceableIfUnused(OpTy op,
                                             PatternRewriter &rewriter) {
  if (!op.isForceable() || !op.getDataRef().use_empty())
    return failure();

  firrtl::detail::replaceWithNewForceability(op, false, &rewriter);
  return success();
}

// Interesting names and symbols and don't touch force nodes to stick around.
LogicalResult NodeOp::fold(FoldAdaptor adaptor,
                           SmallVectorImpl<OpFoldResult> &results) {
  if (!hasDroppableName())
    return failure();
  if (hasDontTouch(getResult())) // handles inner symbols
    return failure();
  if (getAnnotationsAttr() &&
      !AnnotationSet(getAnnotationsAttr()).canBeDeleted())
    return failure();
  if (isForceable())
    return failure();
  if (!adaptor.getInput())
    return failure();

  results.push_back(adaptor.getInput());
  return success();
}

void NodeOp::getCanonicalizationPatterns(RewritePatternSet &results,
                                         MLIRContext *context) {
  results.insert<FoldNodeName>(context);
  results.add(demoteForceableIfUnused<NodeOp>);
}

namespace {
// For a lhs, find all the writers of fields of the aggregate type.  If there
// is one writer for each field, merge the writes
struct AggOneShot : public mlir::RewritePattern {
  AggOneShot(StringRef name, uint32_t weight, MLIRContext *context)
      : RewritePattern(name, 0, context) {}

  SmallVector<Value> getCompleteWrite(Operation *lhs) const {
    auto lhsTy = lhs->getResult(0).getType();
    if (!type_isa<BundleType, FVectorType>(lhsTy))
      return {};

    DenseMap<uint32_t, Value> fields;
    for (Operation *user : lhs->getResult(0).getUsers()) {
      if (user->getParentOp() != lhs->getParentOp())
        return {};
      if (auto aConnect = dyn_cast<StrictConnectOp>(user)) {
        if (aConnect.getDest() == lhs->getResult(0))
          return {};
      } else if (auto subField = dyn_cast<SubfieldOp>(user)) {
        for (Operation *subuser : subField.getResult().getUsers()) {
          if (auto aConnect = dyn_cast<StrictConnectOp>(subuser)) {
            if (aConnect.getDest() == subField) {
              if (subuser->getParentOp() != lhs->getParentOp())
                return {};
              if (fields.count(subField.getFieldIndex())) // duplicate write
                return {};
              fields[subField.getFieldIndex()] = aConnect.getSrc();
            }
            continue;
          }
          return {};
        }
      } else if (auto subIndex = dyn_cast<SubindexOp>(user)) {
        for (Operation *subuser : subIndex.getResult().getUsers()) {
          if (auto aConnect = dyn_cast<StrictConnectOp>(subuser)) {
            if (aConnect.getDest() == subIndex) {
              if (subuser->getParentOp() != lhs->getParentOp())
                return {};
              if (fields.count(subIndex.getIndex())) // duplicate write
                return {};
              fields[subIndex.getIndex()] = aConnect.getSrc();
            }
            continue;
          }
          return {};
        }
      } else {
        return {};
      }
    }

    SmallVector<Value> values;
    uint32_t total = type_isa<BundleType>(lhsTy)
                         ? type_cast<BundleType>(lhsTy).getNumElements()
                         : type_cast<FVectorType>(lhsTy).getNumElements();
    for (uint32_t i = 0; i < total; ++i) {
      if (!fields.count(i))
        return {};
      values.push_back(fields[i]);
    }
    return values;
  }

  LogicalResult matchAndRewrite(Operation *op,
                                PatternRewriter &rewriter) const override {
    auto values = getCompleteWrite(op);
    if (values.empty())
      return failure();
    rewriter.setInsertionPointToEnd(op->getBlock());
    auto dest = op->getResult(0);
    auto destType = dest.getType();

    // If not passive, cannot strictconnect.
    if (!type_cast<FIRRTLBaseType>(destType).isPassive())
      return failure();

    Value newVal = type_isa<BundleType>(destType)
                       ? rewriter.createOrFold<BundleCreateOp>(op->getLoc(),
                                                               destType, values)
                       : rewriter.createOrFold<VectorCreateOp>(
                             op->getLoc(), destType, values);
    rewriter.createOrFold<StrictConnectOp>(op->getLoc(), dest, newVal);
    for (Operation *user : dest.getUsers()) {
      if (auto subIndex = dyn_cast<SubindexOp>(user)) {
        for (Operation *subuser :
             llvm::make_early_inc_range(subIndex.getResult().getUsers()))
          if (auto aConnect = dyn_cast<StrictConnectOp>(subuser))
            if (aConnect.getDest() == subIndex)
              rewriter.eraseOp(aConnect);
      } else if (auto subField = dyn_cast<SubfieldOp>(user)) {
        for (Operation *subuser :
             llvm::make_early_inc_range(subField.getResult().getUsers()))
          if (auto aConnect = dyn_cast<StrictConnectOp>(subuser))
            if (aConnect.getDest() == subField)
              rewriter.eraseOp(aConnect);
      }
    }
    return success();
  }
};

struct WireAggOneShot : public AggOneShot {
  WireAggOneShot(MLIRContext *context)
      : AggOneShot(WireOp::getOperationName(), 0, context) {}
};
struct SubindexAggOneShot : public AggOneShot {
  SubindexAggOneShot(MLIRContext *context)
      : AggOneShot(SubindexOp::getOperationName(), 0, context) {}
};
struct SubfieldAggOneShot : public AggOneShot {
  SubfieldAggOneShot(MLIRContext *context)
      : AggOneShot(SubfieldOp::getOperationName(), 0, context) {}
};
} // namespace

void WireOp::getCanonicalizationPatterns(RewritePatternSet &results,
                                         MLIRContext *context) {
  results.insert<WireAggOneShot>(context);
  results.add(demoteForceableIfUnused<WireOp>);
}

void SubindexOp::getCanonicalizationPatterns(RewritePatternSet &results,
                                             MLIRContext *context) {
  results.insert<SubindexAggOneShot>(context);
}

OpFoldResult SubindexOp::fold(FoldAdaptor adaptor) {
  auto attr = adaptor.getInput().dyn_cast_or_null<ArrayAttr>();
  if (!attr)
    return {};
  return attr[getIndex()];
}

OpFoldResult SubfieldOp::fold(FoldAdaptor adaptor) {
  auto attr = adaptor.getInput().dyn_cast_or_null<ArrayAttr>();
  if (!attr)
    return {};
  auto index = getFieldIndex();
  return attr[index];
}

void SubfieldOp::getCanonicalizationPatterns(RewritePatternSet &results,
                                             MLIRContext *context) {
  results.insert<SubfieldAggOneShot>(context);
}

static Attribute collectFields(MLIRContext *context,
                               ArrayRef<Attribute> operands) {
  for (auto operand : operands)
    if (!operand)
      return {};
  return ArrayAttr::get(context, operands);
}

OpFoldResult BundleCreateOp::fold(FoldAdaptor adaptor) {
  // bundle_create(%foo["a"], %foo["b"]) -> %foo when the type of %foo is
  // bundle<a:..., b:...>.
  if (getNumOperands() > 0)
    if (SubfieldOp first = getOperand(0).getDefiningOp<SubfieldOp>())
      if (first.getFieldIndex() == 0 &&
          first.getInput().getType() == getType() &&
          llvm::all_of(
              llvm::drop_begin(llvm::enumerate(getOperands())), [&](auto elem) {
                auto subindex =
                    elem.value().template getDefiningOp<SubfieldOp>();
                return subindex && subindex.getInput() == first.getInput() &&
                       subindex.getFieldIndex() == elem.index();
              }))
        return first.getInput();

  return collectFields(getContext(), adaptor.getOperands());
}

OpFoldResult VectorCreateOp::fold(FoldAdaptor adaptor) {
  // vector_create(%foo[0], %foo[1]) -> %foo when the type of %foo is
  // vector<..., 2>.
  if (getNumOperands() > 0)
    if (SubindexOp first = getOperand(0).getDefiningOp<SubindexOp>())
      if (first.getIndex() == 0 && first.getInput().getType() == getType() &&
          llvm::all_of(
              llvm::drop_begin(llvm::enumerate(getOperands())), [&](auto elem) {
                auto subindex =
                    elem.value().template getDefiningOp<SubindexOp>();
                return subindex && subindex.getInput() == first.getInput() &&
                       subindex.getIndex() == elem.index();
              }))
        return first.getInput();

  return collectFields(getContext(), adaptor.getOperands());
}

OpFoldResult UninferredResetCastOp::fold(FoldAdaptor adaptor) {
  if (getOperand().getType() == getType())
    return getOperand();
  return {};
}

namespace {
// A register with constant reset and all connection to either itself or the
// same constant, must be replaced by the constant.
struct FoldResetMux : public mlir::RewritePattern {
  FoldResetMux(MLIRContext *context)
      : RewritePattern(RegResetOp::getOperationName(), 0, context) {}
  LogicalResult matchAndRewrite(Operation *op,
                                PatternRewriter &rewriter) const override {
    auto reg = cast<RegResetOp>(op);
    auto reset =
        dyn_cast_or_null<ConstantOp>(reg.getResetValue().getDefiningOp());
    if (!reset || hasDontTouch(reg.getOperation()) ||
        !AnnotationSet(reg).canBeDeleted() || reg.isForceable())
      return failure();
    // Find the one true connect, or bail
    auto con = getSingleConnectUserOf(reg.getResult());
    if (!con)
      return failure();

    auto mux = dyn_cast_or_null<MuxPrimOp>(con.getSrc().getDefiningOp());
    if (!mux)
      return failure();
    auto *high = mux.getHigh().getDefiningOp();
    auto *low = mux.getLow().getDefiningOp();
    auto constOp = dyn_cast_or_null<ConstantOp>(high);

    if (constOp && low != reg)
      return failure();
    if (dyn_cast_or_null<ConstantOp>(low) && high == reg)
      constOp = dyn_cast<ConstantOp>(low);

    if (!constOp || constOp.getType() != reset.getType() ||
        constOp.getValue() != reset.getValue())
      return failure();

    // Check all types should be typed by now
    auto regTy = reg.getResult().getType();
    if (con.getDest().getType() != regTy || con.getSrc().getType() != regTy ||
        mux.getHigh().getType() != regTy || mux.getLow().getType() != regTy ||
        regTy.getBitWidthOrSentinel() < 0)
      return failure();

    // Ok, we know we are doing the transformation.

    // Make sure the constant dominates all users.
    if (constOp != &con->getBlock()->front())
      constOp->moveBefore(&con->getBlock()->front());

    // Replace the register with the constant.
    replaceOpAndCopyName(rewriter, reg, constOp.getResult());
    // Remove the connect.
    rewriter.eraseOp(con);
    return success();
  }
};
} // namespace

static bool isDefinedByOneConstantOp(Value v) {
  if (auto c = v.getDefiningOp<ConstantOp>())
    return c.getValue().isOne();
  if (auto sc = v.getDefiningOp<SpecialConstantOp>())
    return sc.getValue();
  return false;
}

static LogicalResult
canonicalizeRegResetWithOneReset(RegResetOp reg, PatternRewriter &rewriter) {
  if (!isDefinedByOneConstantOp(reg.getResetSignal()))
    return failure();

  // Ignore 'passthrough'.
  (void)dropWrite(rewriter, reg->getResult(0), {});
  replaceOpWithNewOpAndCopyName<NodeOp>(
      rewriter, reg, reg.getResetValue(), reg.getNameAttr(), reg.getNameKind(),
      reg.getAnnotationsAttr(), reg.getInnerSymAttr(), reg.getForceable());
  return success();
}

void RegResetOp::getCanonicalizationPatterns(RewritePatternSet &results,
                                             MLIRContext *context) {
  results.add<patterns::RegResetWithZeroReset, FoldResetMux>(context);
  results.add(canonicalizeRegResetWithOneReset);
  results.add(demoteForceableIfUnused<RegResetOp>);
}

// Returns the value connected to a port, if there is only one.
static Value getPortFieldValue(Value port, StringRef name) {
  auto portTy = type_cast<BundleType>(port.getType());
  auto fieldIndex = portTy.getElementIndex(name);
  assert(fieldIndex && "missing field on memory port");

  Value value = {};
  for (auto *op : port.getUsers()) {
    auto portAccess = cast<SubfieldOp>(op);
    if (fieldIndex != portAccess.getFieldIndex())
      continue;
    auto conn = getSingleConnectUserOf(portAccess);
    if (!conn || value)
      return {};
    value = conn.getSrc();
  }
  return value;
}

// Returns true if the enable field of a port is set to false.
static bool isPortDisabled(Value port) {
  auto value = getPortFieldValue(port, "en");
  if (!value)
    return false;
  auto portConst = value.getDefiningOp<ConstantOp>();
  if (!portConst)
    return false;
  return portConst.getValue().isZero();
}

// Returns true if the data output is unused.
static bool isPortUnused(Value port, StringRef data) {
  auto portTy = type_cast<BundleType>(port.getType());
  auto fieldIndex = portTy.getElementIndex(data);
  assert(fieldIndex && "missing enable flag on memory port");

  for (auto *op : port.getUsers()) {
    auto portAccess = cast<SubfieldOp>(op);
    if (fieldIndex != portAccess.getFieldIndex())
      continue;
    if (!portAccess.use_empty())
      return false;
  }

  return true;
}

// Returns the value connected to a port, if there is only one.
static void replacePortField(PatternRewriter &rewriter, Value port,
                             StringRef name, Value value) {
  auto portTy = type_cast<BundleType>(port.getType());
  auto fieldIndex = portTy.getElementIndex(name);
  assert(fieldIndex && "missing field on memory port");

  for (auto *op : llvm::make_early_inc_range(port.getUsers())) {
    auto portAccess = cast<SubfieldOp>(op);
    if (fieldIndex != portAccess.getFieldIndex())
      continue;
    rewriter.replaceAllUsesWith(portAccess, value);
    rewriter.eraseOp(portAccess);
  }
}

// Remove accesses to a port which is used.
static void erasePort(PatternRewriter &rewriter, Value port) {
  // Helper to create a dummy 0 clock for the dummy registers.
  Value clock;
  auto getClock = [&] {
    if (!clock)
      clock = rewriter.create<SpecialConstantOp>(
          port.getLoc(), ClockType::get(rewriter.getContext()), false);
    return clock;
  };

  // Find the clock field of the port and determine whether the port is
  // accessed only through its subfields or as a whole wire.  If the port
  // is used in its entirety, replace it with a wire.  Otherwise,
  // eliminate individual subfields and replace with reasonable defaults.
  for (auto *op : port.getUsers()) {
    auto subfield = dyn_cast<SubfieldOp>(op);
    if (!subfield) {
      auto ty = port.getType();
      auto reg = rewriter.create<RegOp>(port.getLoc(), ty, getClock());
      port.replaceAllUsesWith(reg.getResult());
      return;
    }
  }

  // Remove all connects to field accesses as they are no longer relevant.
  // If field values are used anywhere, which should happen solely for read
  // ports, a dummy register is introduced which replicates the behaviour of
  // memory that is never written, but might be read.
  for (auto *accessOp : llvm::make_early_inc_range(port.getUsers())) {
    auto access = cast<SubfieldOp>(accessOp);
    for (auto *user : llvm::make_early_inc_range(access->getUsers())) {
      auto connect = dyn_cast<FConnectLike>(user);
      if (connect && connect.getDest() == access) {
        rewriter.eraseOp(user);
        continue;
      }
    }
    if (access.use_empty()) {
      rewriter.eraseOp(access);
      continue;
    }

    // Replace read values with a register that is never written, handing off
    // the canonicalization of such a register to another canonicalizer.
    auto ty = access.getType();
    auto reg = rewriter.create<RegOp>(access.getLoc(), ty, getClock());
    rewriter.replaceOp(access, reg.getResult());
  }
  assert(port.use_empty() && "port should have no remaining uses");
}

namespace {
// If memory has known, but zero width, eliminate it.
struct FoldZeroWidthMemory : public mlir::RewritePattern {
  FoldZeroWidthMemory(MLIRContext *context)
      : RewritePattern(MemOp::getOperationName(), 0, context) {}
  LogicalResult matchAndRewrite(Operation *op,
                                PatternRewriter &rewriter) const override {
    MemOp mem = cast<MemOp>(op);
    if (hasDontTouch(mem))
      return failure();

    if (!firrtl::type_isa<IntType>(mem.getDataType()) ||
        mem.getDataType().getBitWidthOrSentinel() != 0)
      return failure();

    // Make sure are users are safe to replace
    for (auto port : mem.getResults())
      for (auto *user : port.getUsers())
        if (!isa<SubfieldOp>(user))
          return failure();

    // Annoyingly, there isn't a good replacement for the port as a whole,
    // since they have an outer flip type.
    for (auto port : op->getResults()) {
      for (auto *user : llvm::make_early_inc_range(port.getUsers())) {
        SubfieldOp sfop = cast<SubfieldOp>(user);
        StringRef fieldName = sfop.getFieldName();
        auto wire = replaceOpWithNewOpAndCopyName<WireOp>(
                        rewriter, sfop, sfop.getResult().getType())
                        .getResult();
        if (fieldName.ends_with("data")) {
          // Make sure to write data ports.
          auto zero = rewriter.create<firrtl::ConstantOp>(
              wire.getLoc(), firrtl::type_cast<IntType>(wire.getType()),
              APInt::getZero(0));
          rewriter.create<StrictConnectOp>(wire.getLoc(), wire, zero);
        }
      }
    }
    rewriter.eraseOp(op);
    return success();
  }
};

// If memory has no write ports and no file initialization, eliminate it.
struct FoldReadOrWriteOnlyMemory : public mlir::RewritePattern {
  FoldReadOrWriteOnlyMemory(MLIRContext *context)
      : RewritePattern(MemOp::getOperationName(), 0, context) {}
  LogicalResult matchAndRewrite(Operation *op,
                                PatternRewriter &rewriter) const override {
    MemOp mem = cast<MemOp>(op);
    if (hasDontTouch(mem))
      return failure();
    bool isRead = false, isWritten = false;
    for (unsigned i = 0; i < mem.getNumResults(); ++i) {
      switch (mem.getPortKind(i)) {
      case MemOp::PortKind::Read:
        isRead = true;
        if (isWritten)
          return failure();
        continue;
      case MemOp::PortKind::Write:
        isWritten = true;
        if (isRead)
          return failure();
        continue;
      case MemOp::PortKind::Debug:
      case MemOp::PortKind::ReadWrite:
        return failure();
      }
      llvm_unreachable("unknown port kind");
    }
    assert((!isWritten || !isRead) && "memory is in use");

    // If the memory is read only, but has a file initialization, then we can't
    // remove it.  A write only memory with file initialization is okay to
    // remove.
    if (isRead && mem.getInit())
      return failure();

    for (auto port : mem.getResults())
      erasePort(rewriter, port);

    rewriter.eraseOp(op);
    return success();
  }
};

// Eliminate the dead ports of memories.
struct FoldUnusedPorts : public mlir::RewritePattern {
  FoldUnusedPorts(MLIRContext *context)
      : RewritePattern(MemOp::getOperationName(), 0, context) {}
  LogicalResult matchAndRewrite(Operation *op,
                                PatternRewriter &rewriter) const override {
    MemOp mem = cast<MemOp>(op);
    if (hasDontTouch(mem))
      return failure();
    // Identify the dead and changed ports.
    llvm::SmallBitVector deadPorts(mem.getNumResults());
    for (auto [i, port] : llvm::enumerate(mem.getResults())) {
      // Do not simplify annotated ports.
      if (!mem.getPortAnnotation(i).empty())
        continue;

      // Skip debug ports.
      auto kind = mem.getPortKind(i);
      if (kind == MemOp::PortKind::Debug)
        continue;

      // If a port is disabled, always eliminate it.
      if (isPortDisabled(port)) {
        deadPorts.set(i);
        continue;
      }
      // Eliminate read ports whose outputs are not used.
      if (kind == MemOp::PortKind::Read && isPortUnused(port, "data")) {
        deadPorts.set(i);
        continue;
      }
    }
    if (deadPorts.none())
      return failure();

    // Rebuild the new memory with the altered ports.
    SmallVector<Type> resultTypes;
    SmallVector<StringRef> portNames;
    SmallVector<Attribute> portAnnotations;
    for (auto [i, port] : llvm::enumerate(mem.getResults())) {
      if (deadPorts[i])
        continue;
      resultTypes.push_back(port.getType());
      portNames.push_back(mem.getPortName(i));
      portAnnotations.push_back(mem.getPortAnnotation(i));
    }

    MemOp newOp;
    if (!resultTypes.empty())
      newOp = rewriter.create<MemOp>(
          mem.getLoc(), resultTypes, mem.getReadLatency(),
          mem.getWriteLatency(), mem.getDepth(), mem.getRuw(),
          rewriter.getStrArrayAttr(portNames), mem.getName(), mem.getNameKind(),
          mem.getAnnotations(), rewriter.getArrayAttr(portAnnotations),
          mem.getInnerSymAttr(), mem.getInitAttr(), mem.getPrefixAttr());

    // Replace the dead ports with dummy wires.
    unsigned nextPort = 0;
    for (auto [i, port] : llvm::enumerate(mem.getResults())) {
      if (deadPorts[i])
        erasePort(rewriter, port);
      else
        port.replaceAllUsesWith(newOp.getResult(nextPort++));
    }

    rewriter.eraseOp(op);
    return success();
  }
};

// Rewrite write-only read-write ports to write ports.
struct FoldReadWritePorts : public mlir::RewritePattern {
  FoldReadWritePorts(MLIRContext *context)
      : RewritePattern(MemOp::getOperationName(), 0, context) {}
  LogicalResult matchAndRewrite(Operation *op,
                                PatternRewriter &rewriter) const override {
    MemOp mem = cast<MemOp>(op);
    if (hasDontTouch(mem))
      return failure();

    // Identify read-write ports whose read end is unused.
    llvm::SmallBitVector deadReads(mem.getNumResults());
    for (auto [i, port] : llvm::enumerate(mem.getResults())) {
      if (mem.getPortKind(i) != MemOp::PortKind::ReadWrite)
        continue;
      if (!mem.getPortAnnotation(i).empty())
        continue;
      if (isPortUnused(port, "rdata")) {
        deadReads.set(i);
        continue;
      }
    }
    if (deadReads.none())
      return failure();

    SmallVector<Type> resultTypes;
    SmallVector<StringRef> portNames;
    SmallVector<Attribute> portAnnotations;
    for (auto [i, port] : llvm::enumerate(mem.getResults())) {
      if (deadReads[i])
        resultTypes.push_back(
            MemOp::getTypeForPort(mem.getDepth(), mem.getDataType(),
                                  MemOp::PortKind::Write, mem.getMaskBits()));
      else
        resultTypes.push_back(port.getType());

      portNames.push_back(mem.getPortName(i));
      portAnnotations.push_back(mem.getPortAnnotation(i));
    }

    auto newOp = rewriter.create<MemOp>(
        mem.getLoc(), resultTypes, mem.getReadLatency(), mem.getWriteLatency(),
        mem.getDepth(), mem.getRuw(), rewriter.getStrArrayAttr(portNames),
        mem.getName(), mem.getNameKind(), mem.getAnnotations(),
        rewriter.getArrayAttr(portAnnotations), mem.getInnerSymAttr(),
        mem.getInitAttr(), mem.getPrefixAttr());

    for (unsigned i = 0, n = mem.getNumResults(); i < n; ++i) {
      auto result = mem.getResult(i);
      auto newResult = newOp.getResult(i);
      if (deadReads[i]) {
        auto resultPortTy = type_cast<BundleType>(result.getType());

        // Rewrite accesses to the old port field to accesses to a
        // corresponding field of the new port.
        auto replace = [&](StringRef toName, StringRef fromName) {
          auto fromFieldIndex = resultPortTy.getElementIndex(fromName);
          assert(fromFieldIndex && "missing enable flag on memory port");

          auto toField = rewriter.create<SubfieldOp>(newResult.getLoc(),
                                                     newResult, toName);
          for (auto *op : llvm::make_early_inc_range(result.getUsers())) {
            auto fromField = cast<SubfieldOp>(op);
            if (fromFieldIndex != fromField.getFieldIndex())
              continue;
            rewriter.replaceOp(fromField, toField.getResult());
          }
        };

        replace("addr", "addr");
        replace("en", "en");
        replace("clk", "clk");
        replace("data", "wdata");
        replace("mask", "wmask");

        // Remove the wmode field, replacing it with dummy wires.
        auto wmodeFieldIndex = resultPortTy.getElementIndex("wmode");
        for (auto *op : llvm::make_early_inc_range(result.getUsers())) {
          auto wmodeField = cast<SubfieldOp>(op);
          if (wmodeFieldIndex != wmodeField.getFieldIndex())
            continue;
          rewriter.replaceOpWithNewOp<WireOp>(wmodeField, wmodeField.getType());
        }
      } else {
        result.replaceAllUsesWith(newResult);
      }
    }
    rewriter.eraseOp(op);
    return success();
  }
};

// Eliminate the dead ports of memories.
struct FoldUnusedBits : public mlir::RewritePattern {
  FoldUnusedBits(MLIRContext *context)
      : RewritePattern(MemOp::getOperationName(), 0, context) {}

  LogicalResult matchAndRewrite(Operation *op,
                                PatternRewriter &rewriter) const override {
    MemOp mem = cast<MemOp>(op);
    if (hasDontTouch(mem))
      return failure();

    // Only apply the transformation if the memory is not sequential.
    const auto &summary = mem.getSummary();
    if (summary.isMasked || summary.isSeqMem())
      return failure();

    auto type = type_dyn_cast<IntType>(mem.getDataType());
    if (!type)
      return failure();
    auto width = type.getBitWidthOrSentinel();
    if (width <= 0)
      return failure();

    llvm::SmallBitVector usedBits(width);
    DenseMap<unsigned, unsigned> mapping;

    // Find which bits are used out of the users of a read port. This detects
    // ports whose data/rdata field is used only through bit select ops. The
    // bit selects are then used to build a bit-mask. The ops are collected.
    SmallVector<BitsPrimOp> readOps;
    auto findReadUsers = [&](Value port, StringRef field) {
      auto portTy = type_cast<BundleType>(port.getType());
      auto fieldIndex = portTy.getElementIndex(field);
      assert(fieldIndex && "missing data port");

      for (auto *op : port.getUsers()) {
        auto portAccess = cast<SubfieldOp>(op);
        if (fieldIndex != portAccess.getFieldIndex())
          continue;

        for (auto *user : op->getUsers()) {
          auto bits = dyn_cast<BitsPrimOp>(user);
          if (!bits) {
            usedBits.set();
            continue;
          }

          usedBits.set(bits.getLo(), bits.getHi() + 1);
          mapping[bits.getLo()] = 0;
          readOps.push_back(bits);
        }
      }
    };

    // Finds the users of write ports. This expects all the data/wdata fields
    // of the ports to be used solely as the destination of strict connects.
    // If a memory has ports with other uses, it is excluded from optimisation.
    SmallVector<StrictConnectOp> writeOps;
    auto findWriteUsers = [&](Value port, StringRef field) -> LogicalResult {
      auto portTy = type_cast<BundleType>(port.getType());
      auto fieldIndex = portTy.getElementIndex(field);
      assert(fieldIndex && "missing data port");

      for (auto *op : port.getUsers()) {
        auto portAccess = cast<SubfieldOp>(op);
        if (fieldIndex != portAccess.getFieldIndex())
          continue;

        auto conn = getSingleConnectUserOf(portAccess);
        if (!conn)
          return failure();

        writeOps.push_back(conn);
      }
      return success();
    };

    // Traverse all ports and find the read and used data fields.
    for (auto [i, port] : llvm::enumerate(mem.getResults())) {
      // Do not simplify annotated ports.
      if (!mem.getPortAnnotation(i).empty())
        return failure();

      switch (mem.getPortKind(i)) {
      case MemOp::PortKind::Debug:
        // Skip debug ports.
        return failure();
      case MemOp::PortKind::Write:
        if (failed(findWriteUsers(port, "data")))
          return failure();
        continue;
      case MemOp::PortKind::Read:
        findReadUsers(port, "data");
        continue;
      case MemOp::PortKind::ReadWrite:
        if (failed(findWriteUsers(port, "wdata")))
          return failure();
        findReadUsers(port, "rdata");
        continue;
      }
      llvm_unreachable("unknown port kind");
    }

    // Perform the transformation is there are some bits missing. Unused
    // memories are handled in a different canonicalizer.
    if (usedBits.all() || usedBits.none())
      return failure();

    // Build a mapping of existing indices to compacted ones.
    SmallVector<std::pair<unsigned, unsigned>> ranges;
    unsigned newWidth = 0;
    for (int i = usedBits.find_first(); 0 <= i && i < width;) {
      int e = usedBits.find_next_unset(i);
      if (e < 0)
        e = width;
      for (int idx = i; idx < e; ++idx, ++newWidth) {
        if (auto it = mapping.find(idx); it != mapping.end()) {
          it->second = newWidth;
        }
      }
      ranges.emplace_back(i, e - 1);
      i = e != width ? usedBits.find_next(e) : e;
    }

    // Create the new op with the new port types.
    auto newType = IntType::get(op->getContext(), type.isSigned(), newWidth);
    SmallVector<Type> portTypes;
    for (auto [i, port] : llvm::enumerate(mem.getResults())) {
      portTypes.push_back(
          MemOp::getTypeForPort(mem.getDepth(), newType, mem.getPortKind(i)));
    }
    auto newMem = rewriter.replaceOpWithNewOp<MemOp>(
        mem, portTypes, mem.getReadLatency(), mem.getWriteLatency(),
        mem.getDepth(), mem.getRuw(), mem.getPortNames(), mem.getName(),
        mem.getNameKind(), mem.getAnnotations(), mem.getPortAnnotations(),
        mem.getInnerSymAttr(), mem.getInitAttr(), mem.getPrefixAttr());

    // Rewrite bundle users to the new data type.
    auto rewriteSubfield = [&](Value port, StringRef field) {
      auto portTy = type_cast<BundleType>(port.getType());
      auto fieldIndex = portTy.getElementIndex(field);
      assert(fieldIndex && "missing data port");

      rewriter.setInsertionPointAfter(newMem);
      auto newPortAccess =
          rewriter.create<SubfieldOp>(port.getLoc(), port, field);

      for (auto *op : llvm::make_early_inc_range(port.getUsers())) {
        auto portAccess = cast<SubfieldOp>(op);
        if (op == newPortAccess || fieldIndex != portAccess.getFieldIndex())
          continue;
        rewriter.replaceOp(portAccess, newPortAccess.getResult());
      }
    };

    // Rewrite the field accesses.
    for (auto [i, port] : llvm::enumerate(newMem.getResults())) {
      switch (newMem.getPortKind(i)) {
      case MemOp::PortKind::Debug:
        llvm_unreachable("cannot rewrite debug port");
      case MemOp::PortKind::Write:
        rewriteSubfield(port, "data");
        continue;
      case MemOp::PortKind::Read:
        rewriteSubfield(port, "data");
        continue;
      case MemOp::PortKind::ReadWrite:
        rewriteSubfield(port, "rdata");
        rewriteSubfield(port, "wdata");
        continue;
      }
      llvm_unreachable("unknown port kind");
    }

    // Rewrite the reads to the new ranges, compacting them.
    for (auto readOp : readOps) {
      rewriter.setInsertionPointAfter(readOp);
      auto it = mapping.find(readOp.getLo());
      assert(it != mapping.end() && "bit op mapping not found");
      rewriter.replaceOpWithNewOp<BitsPrimOp>(
          readOp, readOp.getInput(),
          readOp.getHi() - readOp.getLo() + it->second, it->second);
    }

    // Rewrite the writes into a concatenation of slices.
    for (auto writeOp : writeOps) {
      Value source = writeOp.getSrc();
      rewriter.setInsertionPoint(writeOp);

      Value catOfSlices;
      for (auto &[start, end] : ranges) {
        Value slice =
            rewriter.create<BitsPrimOp>(writeOp.getLoc(), source, end, start);
        if (catOfSlices) {
          catOfSlices =
              rewriter.create<CatPrimOp>(writeOp.getLoc(), slice, catOfSlices);
        } else {
          catOfSlices = slice;
        }
      }
      rewriter.replaceOpWithNewOp<StrictConnectOp>(writeOp, writeOp.getDest(),
                                                   catOfSlices);
    }

    return success();
  }
};

// Rewrite single-address memories to a firrtl register.
struct FoldRegMems : public mlir::RewritePattern {
  FoldRegMems(MLIRContext *context)
      : RewritePattern(MemOp::getOperationName(), 0, context) {}
  LogicalResult matchAndRewrite(Operation *op,
                                PatternRewriter &rewriter) const override {
    MemOp mem = cast<MemOp>(op);
    const FirMemory &info = mem.getSummary();
    if (hasDontTouch(mem) || info.depth != 1)
      return failure();

    auto memModule = mem->getParentOfType<FModuleOp>();

    // Find the clock of the register-to-be, all write ports should share it.
    Value clock;
    SmallPtrSet<Operation *, 8> connects;
    SmallVector<SubfieldOp> portAccesses;
    for (auto [i, port] : llvm::enumerate(mem.getResults())) {
      if (!mem.getPortAnnotation(i).empty())
        continue;

      auto collect = [&, port = port](ArrayRef<StringRef> fields) {
        auto portTy = type_cast<BundleType>(port.getType());
        for (auto field : fields) {
          auto fieldIndex = portTy.getElementIndex(field);
          assert(fieldIndex && "missing field on memory port");

          for (auto *op : port.getUsers()) {
            auto portAccess = cast<SubfieldOp>(op);
            if (fieldIndex != portAccess.getFieldIndex())
              continue;
            portAccesses.push_back(portAccess);
            for (auto *user : portAccess->getUsers()) {
              auto conn = dyn_cast<FConnectLike>(user);
              if (!conn)
                return failure();
              connects.insert(conn);
            }
          }
        }
        return success();
      };

      switch (mem.getPortKind(i)) {
      case MemOp::PortKind::Debug:
        return failure();
      case MemOp::PortKind::Read:
        if (failed(collect({"clk", "en", "addr"})))
          return failure();
        continue;
      case MemOp::PortKind::Write:
        if (failed(collect({"clk", "en", "addr", "data", "mask"})))
          return failure();
        break;
      case MemOp::PortKind::ReadWrite:
        if (failed(collect({"clk", "en", "addr", "wmode", "wdata", "wmask"})))
          return failure();
        break;
      }

      Value portClock = getPortFieldValue(port, "clk");
      if (!portClock || (clock && portClock != clock))
        return failure();
      clock = portClock;
    }

    // Create a new register to store the data.
    auto ty = mem.getDataType();
    rewriter.setInsertionPointAfterValue(clock);
    auto reg = rewriter.create<RegOp>(mem.getLoc(), ty, clock, mem.getName())
                   .getResult();

    // Helper to insert a given number of pipeline stages through registers.
    auto pipeline = [&](Value value, Value clock, const Twine &name,
                        unsigned latency) {
      for (unsigned i = 0; i < latency; ++i) {
        std::string regName;
        {
          llvm::raw_string_ostream os(regName);
          os << mem.getName() << "_" << name << "_" << i;
        }

        auto reg = rewriter
                       .create<RegOp>(mem.getLoc(), value.getType(), clock,
                                      rewriter.getStringAttr(regName))
                       .getResult();
        rewriter.create<StrictConnectOp>(value.getLoc(), reg, value);
        value = reg;
      }
      return value;
    };

    const unsigned writeStages = info.writeLatency - 1;

    // Traverse each port. Replace reads with the pipelined register, discarding
    // the enable flag and reading unconditionally. Pipeline the mask, enable
    // and data bits of all write ports to be arbitrated and wired to the reg.
    SmallVector<std::tuple<Value, Value, Value>> writes;
    for (auto [i, port] : llvm::enumerate(mem.getResults())) {
      Value portClock = getPortFieldValue(port, "clk");
      StringRef name = mem.getPortName(i);

      auto portPipeline = [&, port = port](StringRef field, unsigned stages) {
        Value value = getPortFieldValue(port, field);
        assert(value);
        rewriter.setInsertionPointAfterValue(value);
        return pipeline(value, portClock, name + "_" + field, stages);
      };

      switch (mem.getPortKind(i)) {
      case MemOp::PortKind::Debug:
        llvm_unreachable("unknown port kind");
      case MemOp::PortKind::Read: {
        // Read ports pipeline the addr and enable signals. However, the
        // address must be 0 for single-address memories and the enable signal
        // is ignored, always reading out the register. Under these constraints,
        // the read port can be replaced with the value from the register.
        rewriter.setInsertionPointAfterValue(reg);
        replacePortField(rewriter, port, "data", reg);
        break;
      }
      case MemOp::PortKind::Write: {
        auto data = portPipeline("data", writeStages);
        auto en = portPipeline("en", writeStages);
        auto mask = portPipeline("mask", writeStages);
        writes.emplace_back(data, en, mask);
        break;
      }
      case MemOp::PortKind::ReadWrite: {
        // Always read the register into the read end.
        rewriter.setInsertionPointAfterValue(reg);
        replacePortField(rewriter, port, "rdata", reg);

        // Create a write enable and pipeline stages.
        auto wdata = portPipeline("wdata", writeStages);
        auto wmask = portPipeline("wmask", writeStages);

        Value en = getPortFieldValue(port, "en");
        Value wmode = getPortFieldValue(port, "wmode");
        rewriter.setInsertionPointToEnd(memModule.getBodyBlock());

        auto wen = rewriter.create<AndPrimOp>(port.getLoc(), en, wmode);
        auto wenPipelined =
            pipeline(wen, portClock, name + "_wen", writeStages);
        writes.emplace_back(wdata, wenPipelined, wmask);
        break;
      }
      }
    }

    // Regardless of `writeUnderWrite`, always implement PortOrder.
    rewriter.setInsertionPointToEnd(memModule.getBodyBlock());
    Value next = reg;
    for (auto &[data, en, mask] : writes) {
      Value masked;

      // If a mask bit is used, emit muxes to select the input from the
      // register (no mask) or the input (mask bit set).
      Location loc = mem.getLoc();
      unsigned maskGran = info.dataWidth / info.maskBits;
      for (unsigned i = 0; i < info.maskBits; ++i) {
        unsigned hi = (i + 1) * maskGran - 1;
        unsigned lo = i * maskGran;

        auto dataPart = rewriter.createOrFold<BitsPrimOp>(loc, data, hi, lo);
        auto nextPart = rewriter.createOrFold<BitsPrimOp>(loc, next, hi, lo);
        auto bit = rewriter.createOrFold<BitsPrimOp>(loc, mask, i, i);
        auto chunk = rewriter.create<MuxPrimOp>(loc, bit, dataPart, nextPart);

        if (masked) {
          masked = rewriter.create<CatPrimOp>(loc, chunk, masked);
        } else {
          masked = chunk;
        }
      }

      next = rewriter.create<MuxPrimOp>(next.getLoc(), en, masked, next);
    }
    rewriter.create<StrictConnectOp>(reg.getLoc(), reg, next);

    // Delete the fields and their associated connects.
    for (Operation *conn : connects)
      rewriter.eraseOp(conn);
    for (auto portAccess : portAccesses)
      rewriter.eraseOp(portAccess);
    rewriter.eraseOp(mem);

    return success();
  }
};
} // namespace

void MemOp::getCanonicalizationPatterns(RewritePatternSet &results,
                                        MLIRContext *context) {
  results
      .insert<FoldZeroWidthMemory, FoldReadOrWriteOnlyMemory,
              FoldReadWritePorts, FoldUnusedPorts, FoldUnusedBits, FoldRegMems>(
          context);
}

//===----------------------------------------------------------------------===//
// Declarations
//===----------------------------------------------------------------------===//

// Turn synchronous reset looking register updates to registers with resets.
// Also, const prop registers that are driven by a mux tree containing only
// instances of one constant or self-assigns.
static LogicalResult foldHiddenReset(RegOp reg, PatternRewriter &rewriter) {
  // reg ; connect(reg, mux(port, const, val)) ->
  // reg.reset(port, const); connect(reg, val)

  // Find the one true connect, or bail
  auto con = getSingleConnectUserOf(reg.getResult());
  if (!con)
    return failure();

  auto mux = dyn_cast_or_null<MuxPrimOp>(con.getSrc().getDefiningOp());
  if (!mux)
    return failure();
  auto *high = mux.getHigh().getDefiningOp();
  auto *low = mux.getLow().getDefiningOp();
  // Reset value must be constant
  auto constOp = dyn_cast_or_null<ConstantOp>(high);

  // Detect the case if a register only has two possible drivers:
  // (1) itself/uninit and (2) constant.
  // The mux can then be replaced with the constant.
  // r = mux(cond, r, 3) --> r = 3
  // r = mux(cond, 3, r) --> r = 3
  bool constReg = false;

  if (constOp && low == reg)
    constReg = true;
  else if (dyn_cast_or_null<ConstantOp>(low) && high == reg) {
    constReg = true;
    constOp = dyn_cast<ConstantOp>(low);
  }
  if (!constOp)
    return failure();

  // For a non-constant register, reset should be a module port (heuristic to
  // limit to intended reset lines). Replace the register anyway if constant.
  if (!isa<BlockArgument>(mux.getSel()) && !constReg)
    return failure();

  // Check all types should be typed by now
  auto regTy = reg.getResult().getType();
  if (con.getDest().getType() != regTy || con.getSrc().getType() != regTy ||
      mux.getHigh().getType() != regTy || mux.getLow().getType() != regTy ||
      regTy.getBitWidthOrSentinel() < 0)
    return failure();

  // Ok, we know we are doing the transformation.

  // Make sure the constant dominates all users.
  if (constOp != &con->getBlock()->front())
    constOp->moveBefore(&con->getBlock()->front());

  if (!constReg) {
    SmallVector<NamedAttribute, 2> attrs(reg->getDialectAttrs());
    auto newReg = replaceOpWithNewOpAndCopyName<RegResetOp>(
        rewriter, reg, reg.getResult().getType(), reg.getClockVal(),
        mux.getSel(), mux.getHigh(), reg.getNameAttr(), reg.getNameKindAttr(),
        reg.getAnnotationsAttr(), reg.getInnerSymAttr(),
        reg.getForceableAttr());
    newReg->setDialectAttrs(attrs);
  }
  auto pt = rewriter.saveInsertionPoint();
  rewriter.setInsertionPoint(con);
  auto v = constReg ? (Value)constOp.getResult() : (Value)mux.getLow();
  replaceOpWithNewOpAndCopyName<ConnectOp>(rewriter, con, con.getDest(), v);
  rewriter.restoreInsertionPoint(pt);
  return success();
}

LogicalResult RegOp::canonicalize(RegOp op, PatternRewriter &rewriter) {
  if (!hasDontTouch(op.getOperation()) && !op.isForceable() &&
      succeeded(foldHiddenReset(op, rewriter)))
    return success();

  if (succeeded(demoteForceableIfUnused(op, rewriter)))
    return success();

  return failure();
}

//===----------------------------------------------------------------------===//
// Verification Ops.
//===----------------------------------------------------------------------===//

static LogicalResult eraseIfZeroOrNotZero(Operation *op, Value predicate,
                                          Value enable,
                                          PatternRewriter &rewriter,
                                          bool eraseIfZero) {
  // If the verification op is never enabled, delete it.
  if (auto constant = enable.getDefiningOp<firrtl::ConstantOp>()) {
    if (constant.getValue().isZero()) {
      rewriter.eraseOp(op);
      return success();
    }
  }

  // If the verification op is never triggered, delete it.
  if (auto constant = predicate.getDefiningOp<firrtl::ConstantOp>()) {
    if (constant.getValue().isZero() == eraseIfZero) {
      rewriter.eraseOp(op);
      return success();
    }
  }

  return failure();
}

template <class Op, bool EraseIfZero = false>
static LogicalResult canonicalizeImmediateVerifOp(Op op,
                                                  PatternRewriter &rewriter) {
  return eraseIfZeroOrNotZero(op, op.getPredicate(), op.getEnable(), rewriter,
                              EraseIfZero);
}

void AssertOp::getCanonicalizationPatterns(RewritePatternSet &results,
                                           MLIRContext *context) {
  results.add(canonicalizeImmediateVerifOp<AssertOp>);
}

void AssumeOp::getCanonicalizationPatterns(RewritePatternSet &results,
                                           MLIRContext *context) {
  results.add(canonicalizeImmediateVerifOp<AssumeOp>);
}

void CoverOp::getCanonicalizationPatterns(RewritePatternSet &results,
                                          MLIRContext *context) {
  results.add(canonicalizeImmediateVerifOp<CoverOp, /* EraseIfZero = */ true>);
}

//===----------------------------------------------------------------------===//
// InvalidValueOp
//===----------------------------------------------------------------------===//

LogicalResult InvalidValueOp::canonicalize(InvalidValueOp op,
                                           PatternRewriter &rewriter) {
  // Remove `InvalidValueOp`s with no uses.
  if (op.use_empty()) {
    rewriter.eraseOp(op);
    return success();
  }
  return failure();
}

//===----------------------------------------------------------------------===//
// ClockGateIntrinsicOp
//===----------------------------------------------------------------------===//

OpFoldResult ClockGateIntrinsicOp::fold(FoldAdaptor adaptor) {
  // Forward the clock if one of the enables is always true.
  if (isConstantOne(adaptor.getEnable()) ||
      isConstantOne(adaptor.getTestEnable()))
    return getInput();

  // Fold to a constant zero clock if the enables are always false.
  if (isConstantZero(adaptor.getEnable()) &&
      (!getTestEnable() || isConstantZero(adaptor.getTestEnable())))
    return BoolAttr::get(getContext(), false);

  // Forward constant zero clocks.
  if (isConstantZero(adaptor.getInput()))
    return BoolAttr::get(getContext(), false);

  return {};
}

LogicalResult ClockGateIntrinsicOp::canonicalize(ClockGateIntrinsicOp op,
                                                 PatternRewriter &rewriter) {
  // Remove constant false test enable.
  if (auto testEnable = op.getTestEnable()) {
    if (auto constOp = testEnable.getDefiningOp<ConstantOp>()) {
      if (constOp.getValue().isZero()) {
        rewriter.modifyOpInPlace(op,
                                 [&] { op.getTestEnableMutable().clear(); });
        return success();
      }
    }
  }

  return failure();
}

//===----------------------------------------------------------------------===//
// Reference Ops.
//===----------------------------------------------------------------------===//

// refresolve(forceable.ref) -> forceable.data
static LogicalResult
canonicalizeRefResolveOfForceable(RefResolveOp op, PatternRewriter &rewriter) {
  auto forceable = op.getRef().getDefiningOp<Forceable>();
  if (!forceable || !forceable.isForceable() ||
      op.getRef() != forceable.getDataRef() ||
      op.getType() != forceable.getDataType())
    return failure();
  rewriter.replaceAllUsesWith(op, forceable.getData());
  return success();
}

void RefResolveOp::getCanonicalizationPatterns(RewritePatternSet &results,
                                               MLIRContext *context) {
  results.insert<patterns::RefResolveOfRefSend>(context);
  results.insert(canonicalizeRefResolveOfForceable);
}

OpFoldResult RefCastOp::fold(FoldAdaptor adaptor) {
  // RefCast is unnecessary if types match.
  if (getInput().getType() == getType())
    return getInput();
  return {};
}

static bool isConstantZero(Value operand) {
  auto constOp = operand.getDefiningOp<ConstantOp>();
  return constOp && constOp.getValue().isZero();
}

template <typename Op>
static LogicalResult eraseIfPredFalse(Op op, PatternRewriter &rewriter) {
  if (isConstantZero(op.getPredicate())) {
    rewriter.eraseOp(op);
    return success();
  }
  return failure();
}

void RefForceOp::getCanonicalizationPatterns(RewritePatternSet &results,
                                             MLIRContext *context) {
  results.add(eraseIfPredFalse<RefForceOp>);
}
void RefForceInitialOp::getCanonicalizationPatterns(RewritePatternSet &results,
                                                    MLIRContext *context) {
  results.add(eraseIfPredFalse<RefForceInitialOp>);
}
void RefReleaseOp::getCanonicalizationPatterns(RewritePatternSet &results,
                                               MLIRContext *context) {
  results.add(eraseIfPredFalse<RefReleaseOp>);
}
void RefReleaseInitialOp::getCanonicalizationPatterns(
    RewritePatternSet &results, MLIRContext *context) {
  results.add(eraseIfPredFalse<RefReleaseInitialOp>);
}

//===----------------------------------------------------------------------===//
// HasBeenResetIntrinsicOp
//===----------------------------------------------------------------------===//

OpFoldResult HasBeenResetIntrinsicOp::fold(FoldAdaptor adaptor) {
  // The folds in here should reflect the ones for `verif::HasBeenResetOp`.

  // Fold to zero if the reset is a constant. In this case the op is either
  // permanently in reset or never resets. Both mean that the reset never
  // finishes, so this op never returns true.
  if (adaptor.getReset())
    return getIntZerosAttr(UIntType::get(getContext(), 1));

  // Fold to zero if the clock is a constant and the reset is synchronous. In
  // that case the reset will never be started.
  if (isUInt1(getReset().getType()) && adaptor.getClock())
    return getIntZerosAttr(UIntType::get(getContext(), 1));

  return {};
}<|MERGE_RESOLUTION|>--- conflicted
+++ resolved
@@ -523,11 +523,7 @@
       *this, adaptor.getOperands(), BinOpKind::DivideOrShift,
       [=](const APSInt &a, const APSInt &b) -> APInt {
         return getType().base().isUnsigned() || !a.getBitWidth() ? a.lshr(b)
-<<<<<<< HEAD
-                                                                : a.ashr(b);
-=======
                                                                  : a.ashr(b);
->>>>>>> 76cda205
       });
 }
 
@@ -627,12 +623,8 @@
   /// xor(x, x) -> 0
   if (getLhs() == getRhs())
     return getIntAttr(
-<<<<<<< HEAD
-        getType(), APInt(std::max(getType().base().getWidthOrSentinel(), 0), 0));
-=======
         getType(),
         APInt(std::max(getType().base().getWidthOrSentinel(), 0), 0));
->>>>>>> 76cda205
 
   return constFoldFIRRTLBinaryOp(
       *this, adaptor.getOperands(), BinOpKind::Normal,

--- conflicted
+++ resolved
@@ -5227,12 +5227,7 @@
 
   if (auto vectorType = type_dyn_cast<FVectorType>(inType)) {
     if (fieldIdx < vectorType.getNumElements())
-<<<<<<< HEAD
-      return LHSType::get(vectorType.getContext(),
-                          vectorType.getElementTypePreservingConst());
-=======
       return LHSType::get(vectorType.getElementTypePreservingConst());
->>>>>>> 35587c00
     return emitInferRetTypeError(loc, "out of range index '", fieldIdx,
                                  "' in vector type ", inType);
   }

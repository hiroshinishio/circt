//===- FIRRTLTypes.td - FIRRTL Types Definition ------------*- tablegen -*-===//
//
// Part of the LLVM Project, under the Apache License v2.0 with LLVM Exceptions.
// See https://llvm.org/LICENSE.txt for license information.
// SPDX-License-Identifier: Apache-2.0 WITH LLVM-exception
//
//===----------------------------------------------------------------------===//
//
// This describes the FIRRTL types.
//
//===----------------------------------------------------------------------===//

#ifndef CIRCT_DIALECT_FIRRTL_FIRRTLTYPES_TD
#define CIRCT_DIALECT_FIRRTL_FIRRTLTYPES_TD

include "FIRRTLDialect.td"

//===----------------------------------------------------------------------===//
// FIRRTL Types Definitions
//===----------------------------------------------------------------------===//

class FIRRTLDialectType<Pred pred, string summary, string cpp, string desc = "">
  : DialectType<FIRRTLDialect, pred, summary, cpp> {
  let description = desc;
}

// Helper class to define firrtl types
class FIRRTLDialectTypeHelper<string typeName, string summary, string desc = "">
  : FIRRTLDialectType<CPred<"isa<" # typeName # ">($_self)">, summary,
                      "::circt::firrtl::" # typeName, desc>;

// Helper class to define firrtl types which allows alias types to be used as well.
class FIRRTLDialectAliasTypeHelper<string typeName, string summary, string desc = "">
  : FIRRTLDialectType<CPred<"type_isa<" # typeName # ">($_self)">, summary,
                      "::circt::firrtl::BaseTypeAliasOr<::circt::firrtl::" # typeName #">", desc>;

def FIRRTLType : FIRRTLDialectTypeHelper<"FIRRTLType", "FIRRTLType", [{
    Any FIRRTL dialect type, represented by FIRRTLType.
  }]>;

def FIRRTLBaseType : FIRRTLDialectType<
  CPred<"llvm::isa<FIRRTLBaseType>($_self)">,
  "a base type", "::circt::firrtl::FIRRTLBaseType", [{
    A base FIRRTL type, such as a clock, integer, or wire.

    Base types represent circuit elements and constructs,
    examples include ClockType, IntType, or BundleType.
    Nearly all FIRRTL types are base types.

    All base types are FIRRTLType's, and inherit from FIRRTLBaseType.
  }]>;

def ForeignType : FIRRTLDialectType<CPred<"!isa<FIRRTLType>($_self)">,
                                    "foreign type", "::mlir::Type">;

def ClockType : FIRRTLDialectAliasTypeHelper<"ClockType", "clock">;

def NonConstClockType :
  FIRRTLDialectAliasTypeHelper<"ClockType", "clock">,
  BuildableType<"::circt::firrtl::ClockType::get($_builder.getContext())">;

def IntType : FIRRTLDialectAliasTypeHelper<"IntType", "sint or uint type">;

def SIntType : FIRRTLDialectAliasTypeHelper<"SIntType", "sint type">;

def UIntType : FIRRTLDialectAliasTypeHelper<"UIntType", "uint type">;

def AnalogType : FIRRTLDialectAliasTypeHelper<"AnalogType", "analog type">;

def BundleType : FIRRTLDialectAliasTypeHelper<"BundleType", "bundle type">;

def OpenBundleType : FIRRTLDialectTypeHelper<"OpenBundleType", "open bundle type">;

def FVectorType : FIRRTLDialectAliasTypeHelper<"FVectorType", "vector type">;

def OpenVectorType : FIRRTLDialectTypeHelper<"OpenVectorType", "open vector type">;

def FEnumType : FIRRTLDialectAliasTypeHelper<"FEnumType", "enum type">;

def AggregateType : FIRRTLDialectType<
  CPred<"type_isa<FVectorType, BundleType, FEnumType>($_self)">,
  "a aggregate type", "::circt::firrtl::FIRRTLBaseType">;

def PassiveType : FIRRTLDialectType<
  CPred<"type_isa<FIRRTLBaseType>($_self) && cast<FIRRTLBaseType>($_self).isPassive()">,
  "a passive base type (contain no flips)", "::circt::firrtl::FIRRTLBaseType">;

def SizedType : FIRRTLDialectType<CPred<"type_isa<FIRRTLBaseType>($_self) && "
    "!type_cast<FIRRTLBaseType>($_self).hasUninferredWidth()">,
    "a sized type (contains no uninferred widths)", 
    "::circt::firrtl::FIRRTLType">;
def SizedOrForeignType : AnyTypeOf<[SizedType, ForeignType]>;
def SizedPassiveType : FIRRTLDialectType<And<[SizedType.predicate,PassiveType.predicate]>,
<<<<<<< HEAD
    "a sized passive base type (contains no uninferred widths, or flips)", "::circt::firrtl::FIRRTLBaseType">;
=======
    "a sized passive base type (contains no uninferred widths, or flips)", 
    "::circt::firrtl::FIRRTLBaseType">;
>>>>>>> 0046bab7
def SizedPassiveOrForeignType : AnyTypeOf<[SizedPassiveType, ForeignType]>;

def AsyncResetType : FIRRTLDialectAliasTypeHelper<"AsyncResetType", "async reset type">;

def ResetType : FIRRTLDialectAliasTypeHelper<"ResetType", "reset type">;

def RefType : FIRRTLDialectTypeHelper<"RefType", "reference type">;

def RWProbe : FIRRTLDialectType<
  CPred<"type_isa<RefType>($_self) && type_cast<RefType>($_self).getForceable()">,
   "rwprobe type", "::circt::firrtl::RefType">;

def LHSType : FIRRTLDialectType<CPred<"isa<LHSType>($_self)">,
                                      "writable type", "::circt::firrtl::LHSType">;

def ConnectableType : AnyTypeOf<[FIRRTLBaseType, ForeignType]>;
def MatchingConnectableType : AnyTypeOf<[SizedPassiveType, ForeignType]>;

//===----------------------------------------------------------------------===//
// Sized and Unsized Integers
//===----------------------------------------------------------------------===//

def UnsizedUIntType :
  FIRRTLDialectType<
    CPred<"type_isa<UIntType>($_self) && "
          "type_cast<UIntType>($_self).getWidth() == std::nullopt">,
    "uint with uninferred width", "::circt::firrtl::UIntType">;

class SizedUIntType<int width> : FIRRTLDialectType<
    CPred<"type_isa<UIntType>($_self) && "
          "type_cast<UIntType>($_self).getWidth() == " # width>,
    width # "-bit uint", "::circt::firrtl::UIntType">;

class SizedUIntTypeLTE<int width> : FIRRTLDialectType<
    CPred<"type_isa<UIntType>($_self) && "
          "type_cast<UIntType>($_self).getWidth() <= " # width>,
    "uint with width less than or equal to " # width # " bits",
    "::circt::firrtl::UIntType">;

class NonConstSizedUIntType<int width> :
  SizedUIntType<width>,
  BuildableType<
    "::circt::firrtl::UIntType::get($_builder.getContext(), " # width # ")">;

def UInt1Type : SizedUIntType<1>;
def UInt2Type : SizedUIntType<2>;
def UInt32Type : SizedUIntType<32>;
def NonConstUInt1Type : NonConstSizedUIntType<1>;

def UIntLTE1OrUnsizedType : AnyTypeOf<[SizedUIntTypeLTE<1>, UnsizedUIntType]>;
def UIntLTE2OrUnsizedType : AnyTypeOf<[SizedUIntTypeLTE<2>, UnsizedUIntType]>;

//===----------------------------------------------------------------------===//
// FIRRTL Types Predicates
//===----------------------------------------------------------------------===//

def OneBitType : FIRRTLDialectType<
 CPred<"(type_isa<IntType>($_self) && type_cast<IntType>($_self).getWidth() == 1) || "
   "(type_isa<AnalogType>($_self) && type_cast<AnalogType>($_self).getWidth() == 1)">,
 "UInt<1>, SInt<1>, or Analog<1>", "::circt::firrtl::FIRRTLBaseType">;


def AnyResetType : FIRRTLDialectType<
    CPred<"type_isa<FIRRTLBaseType>($_self) && type_cast<FIRRTLBaseType>($_self).isResetType()">,
    "Reset", "::circt::firrtl::FIRRTLBaseType">;

def AnyRegisterType : FIRRTLDialectType<
    CPred<"type_isa<FIRRTLBaseType>($_self) && "
          "type_cast<FIRRTLBaseType>($_self).isRegisterType()">,
    "a passive non-'const' base type that does not contain analog",
    "::circt::firrtl::FIRRTLBaseType">;

def UIntSIntClockType : AnyTypeOf<[SIntType, UIntType, ClockType],
                                  "sint, uint, or clock",
                                  "::circt::firrtl::FIRRTLBaseType">;

def 1DVecUIntType : FIRRTLDialectType<
  CPred<"type_isa<FVectorType>($_self) && type_isa<UIntType>(type_cast<FVectorType>($_self).getElementType())">,
  "1d vector with UInt element type", "::circt::firrtl::FIRRTLBaseType">;

def 1DVecIntType : FIRRTLDialectType<
  CPred<"type_isa<FVectorType>($_self) && type_isa<IntType>(type_cast<FVectorType>($_self).getElementType())">,
  "1d vector with Int element type", "::circt::firrtl::FIRRTLBaseType">;

def OneBitCastableType : AnyTypeOf<
  [OneBitType, AnyResetType, AsyncResetType, ClockType],
  "1-bit uint/sint/analog, reset, asyncreset, or clock",
                                  "::circt::firrtl::FIRRTLBaseType">;

//===----------------------------------------------------------------------===//
// Constraints on RefOps
//===----------------------------------------------------------------------===//

class RefTypeConstraint<string ref, string base>
  : TypesMatchWith<"reference base type should match",
                   ref, base,
                   "type_cast<RefType>($_self).getType()">;

class RefResultTypeConstraint<string base, string ref>
  : TypesMatchWith<"reference base type should match",
                   base, ref,
                   "RefType::get(type_cast<FIRRTLBaseType>($_self).getPassiveType())">;

class CompatibleRefTypes<string dst, string src>
  : PredOpTrait<"reference " # dst # " must be compatible with reference " # src #
                ": recursively same or uninferred of same and can only demote rwprobe to probe",
                CPred<"circt::firrtl::areTypesRefCastable($" # dst # ".getType(), $" # src # ".getType())">>;

//===----------------------------------------------------------------------===//
// Property Types
//===----------------------------------------------------------------------===//

def PropertyType : FIRRTLDialectTypeHelper<
  "PropertyType", "property type", [{
    A FIRRTL property type, such as a string.
  }]>;

def ClassType : FIRRTLDialectTypeHelper<"ClassType", "class type">;

def AnyRefType : FIRRTLDialectTypeHelper<"AnyRefType", "any reference type">,
  BuildableType<"::circt::firrtl::AnyRefType::get($_builder.getContext())">;

def StringType : FIRRTLDialectTypeHelper<"StringType", "string type">,
  BuildableType<"::circt::firrtl::StringType::get($_builder.getContext())">;

def FIntegerType : FIRRTLDialectTypeHelper<"FIntegerType", "integer type">,
  BuildableType<"::circt::firrtl::FIntegerType::get($_builder.getContext())">;

def ListType : FIRRTLDialectTypeHelper<"ListType", "list type">;

def BoolType : FIRRTLDialectTypeHelper<"BoolType", "boolean type">,
  BuildableType<"::circt::firrtl::BoolType::get($_builder.getContext())">;

def DoubleType : FIRRTLDialectTypeHelper<"DoubleType", "double type">,
  BuildableType<"::circt::firrtl::DoubleType::get($_builder.getContext())">;

def PathType : FIRRTLDialectTypeHelper<"PathType", "path type">,
  BuildableType<"::circt::firrtl::PathType::get($_builder.getContext())">;

#endif // CIRCT_DIALECT_FIRRTL_FIRRTLTYPES_TD<|MERGE_RESOLUTION|>--- conflicted
+++ resolved
@@ -88,15 +88,11 @@
 def SizedType : FIRRTLDialectType<CPred<"type_isa<FIRRTLBaseType>($_self) && "
     "!type_cast<FIRRTLBaseType>($_self).hasUninferredWidth()">,
     "a sized type (contains no uninferred widths)", 
-    "::circt::firrtl::FIRRTLType">;
+    "::circt::firrtl::FIRRTLBaseType">;
 def SizedOrForeignType : AnyTypeOf<[SizedType, ForeignType]>;
 def SizedPassiveType : FIRRTLDialectType<And<[SizedType.predicate,PassiveType.predicate]>,
-<<<<<<< HEAD
-    "a sized passive base type (contains no uninferred widths, or flips)", "::circt::firrtl::FIRRTLBaseType">;
-=======
     "a sized passive base type (contains no uninferred widths, or flips)", 
     "::circt::firrtl::FIRRTLBaseType">;
->>>>>>> 0046bab7
 def SizedPassiveOrForeignType : AnyTypeOf<[SizedPassiveType, ForeignType]>;
 
 def AsyncResetType : FIRRTLDialectAliasTypeHelper<"AsyncResetType", "async reset type">;
